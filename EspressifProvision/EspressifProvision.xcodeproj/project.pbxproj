--- conflicted
+++ resolved
@@ -47,10 +47,6 @@
 		F1342A48229D697B00AD8626 /* Constants.swift in Sources */ = {isa = PBXBuildFile; fileRef = F1342A47229D697B00AD8626 /* Constants.swift */; };
 		F1342A4B229E7D8700AD8626 /* DeviceListTableViewCell.swift in Sources */ = {isa = PBXBuildFile; fileRef = F1342A4A229E7D8700AD8626 /* DeviceListTableViewCell.swift */; };
 		F184C9E4228C3E8B0034C5B7 /* AESDecryptor.m in Sources */ = {isa = PBXBuildFile; fileRef = F184C9E3228C3E8B0034C5B7 /* AESDecryptor.m */; };
-<<<<<<< HEAD
-		F1DCEC292296CB94005918FE /* ScanWifiList.swift in Sources */ = {isa = PBXBuildFile; fileRef = F1DCEC282296CB94005918FE /* ScanWifiList.swift */; };
-		F1DCEC2D2297D577005918FE /* WifiListTableViewCell.swift in Sources */ = {isa = PBXBuildFile; fileRef = F1DCEC2C2297D577005918FE /* WifiListTableViewCell.swift */; };
-=======
 		F18C3AB6229BECE1007C197F /* AlexaDevice.swift in Sources */ = {isa = PBXBuildFile; fileRef = F18C3AB5229BECE1007C197F /* AlexaDevice.swift */; };
 		F18C3AB8229BEDB2007C197F /* ScannedLocalDevicesVC.swift in Sources */ = {isa = PBXBuildFile; fileRef = F18C3AB7229BEDB2007C197F /* ScannedLocalDevicesVC.swift */; };
 		F18C3ABE229BF4D4007C197F /* SSDPService.swift in Sources */ = {isa = PBXBuildFile; fileRef = F18C3ABC229BF4D4007C197F /* SSDPService.swift */; };
@@ -62,7 +58,6 @@
 		F1DD7099229FCEDE0092DAB9 /* DeviceDetailViewController.swift in Sources */ = {isa = PBXBuildFile; fileRef = F1DD7098229FCEDE0092DAB9 /* DeviceDetailViewController.swift */; };
 		F1DD709B229FDE6C0092DAB9 /* AmazonEmberDisplay_Md.ttf in Resources */ = {isa = PBXBuildFile; fileRef = F1DD709A229FDE6C0092DAB9 /* AmazonEmberDisplay_Md.ttf */; };
 		F1DD709D229FDF5E0092DAB9 /* AmazonEmberDisplay_Rg.ttf in Resources */ = {isa = PBXBuildFile; fileRef = F1DD709C229FDF5E0092DAB9 /* AmazonEmberDisplay_Rg.ttf */; };
->>>>>>> f7493167
 		F1F339572296703C000F53A0 /* wifi_scan.pb.swift in Sources */ = {isa = PBXBuildFile; fileRef = F1F339562296703C000F53A0 /* wifi_scan.pb.swift */; };
 		F6D7C9B0F5FDCEEFFA78A8C8 /* Pods_EspressifProvisionAll_EspressifProvisionTests.framework in Frameworks */ = {isa = PBXBuildFile; fileRef = 9BEBDCCD5B5E7E9D6B8F9AE3 /* Pods_EspressifProvisionAll_EspressifProvisionTests.framework */; };
 /* End PBXBuildFile section */
@@ -160,10 +155,6 @@
 		F1342A4A229E7D8700AD8626 /* DeviceListTableViewCell.swift */ = {isa = PBXFileReference; lastKnownFileType = sourcecode.swift; path = DeviceListTableViewCell.swift; sourceTree = "<group>"; };
 		F184C9E2228C3E8B0034C5B7 /* AESDecryptor.h */ = {isa = PBXFileReference; fileEncoding = 4; lastKnownFileType = sourcecode.c.h; path = AESDecryptor.h; sourceTree = "<group>"; };
 		F184C9E3228C3E8B0034C5B7 /* AESDecryptor.m */ = {isa = PBXFileReference; fileEncoding = 4; lastKnownFileType = sourcecode.c.objc; path = AESDecryptor.m; sourceTree = "<group>"; };
-<<<<<<< HEAD
-		F1DCEC282296CB94005918FE /* ScanWifiList.swift */ = {isa = PBXFileReference; lastKnownFileType = sourcecode.swift; path = ScanWifiList.swift; sourceTree = "<group>"; };
-		F1DCEC2C2297D577005918FE /* WifiListTableViewCell.swift */ = {isa = PBXFileReference; lastKnownFileType = sourcecode.swift; path = WifiListTableViewCell.swift; sourceTree = "<group>"; };
-=======
 		F18C3AB5229BECE1007C197F /* AlexaDevice.swift */ = {isa = PBXFileReference; lastKnownFileType = sourcecode.swift; path = AlexaDevice.swift; sourceTree = "<group>"; };
 		F18C3AB7229BEDB2007C197F /* ScannedLocalDevicesVC.swift */ = {isa = PBXFileReference; lastKnownFileType = sourcecode.swift; path = ScannedLocalDevicesVC.swift; sourceTree = "<group>"; };
 		F18C3ABC229BF4D4007C197F /* SSDPService.swift */ = {isa = PBXFileReference; fileEncoding = 4; lastKnownFileType = sourcecode.swift; path = SSDPService.swift; sourceTree = "<group>"; };
@@ -175,7 +166,6 @@
 		F1DD7098229FCEDE0092DAB9 /* DeviceDetailViewController.swift */ = {isa = PBXFileReference; lastKnownFileType = sourcecode.swift; path = DeviceDetailViewController.swift; sourceTree = "<group>"; };
 		F1DD709A229FDE6C0092DAB9 /* AmazonEmberDisplay_Md.ttf */ = {isa = PBXFileReference; lastKnownFileType = file; path = AmazonEmberDisplay_Md.ttf; sourceTree = "<group>"; };
 		F1DD709C229FDF5E0092DAB9 /* AmazonEmberDisplay_Rg.ttf */ = {isa = PBXFileReference; lastKnownFileType = file; path = AmazonEmberDisplay_Rg.ttf; sourceTree = "<group>"; };
->>>>>>> f7493167
 		F1F339562296703C000F53A0 /* wifi_scan.pb.swift */ = {isa = PBXFileReference; fileEncoding = 4; lastKnownFileType = sourcecode.swift; path = wifi_scan.pb.swift; sourceTree = "<group>"; };
 		F5A6E92635049FCEB2D5787E /* Pods-EspressifProvisionAll-EspressifProvision.wifisec1avs-debug.xcconfig */ = {isa = PBXFileReference; includeInIndex = 1; lastKnownFileType = text.xcconfig; name = "Pods-EspressifProvisionAll-EspressifProvision.wifisec1avs-debug.xcconfig"; path = "Pods/Target Support Files/Pods-EspressifProvisionAll-EspressifProvision/Pods-EspressifProvisionAll-EspressifProvision.wifisec1avs-debug.xcconfig"; sourceTree = "<group>"; };
 /* End PBXFileReference section */
@@ -416,8 +406,6 @@
 			name = Frameworks;
 			sourceTree = "<group>";
 		};
-<<<<<<< HEAD
-=======
 		F1342A46229D696700AD8626 /* Utilities */ = {
 			isa = PBXGroup;
 			children = (
@@ -455,7 +443,6 @@
 			path = ../SSDPClient;
 			sourceTree = "<group>";
 		};
->>>>>>> f7493167
 		F1DCEC272296CB7D005918FE /* wifi */ = {
 			isa = PBXGroup;
 			children = (
@@ -465,8 +452,6 @@
 			path = wifi;
 			sourceTree = "<group>";
 		};
-<<<<<<< HEAD
-=======
 		F1DD7093229FC83A0092DAB9 /* fonts */ = {
 			isa = PBXGroup;
 			children = (
@@ -478,7 +463,6 @@
 			path = fonts;
 			sourceTree = "<group>";
 		};
->>>>>>> f7493167
 /* End PBXGroup section */
 
 /* Begin PBXNativeTarget section */
@@ -768,13 +752,9 @@
 				149774E1210C89E600022841 /* ArrayExtensions.swift in Sources */,
 				1431466720DEAC220017E119 /* Security.swift in Sources */,
 				1431468720DFA58E0017E119 /* HexUtils.swift in Sources */,
-<<<<<<< HEAD
-				F1F339572296703C000F53A0 /* wifi_scan.pb.swift in Sources */,
-=======
 				F18C3AB8229BEDB2007C197F /* ScannedLocalDevicesVC.swift in Sources */,
 				F1F339572296703C000F53A0 /* wifi_scan.pb.swift in Sources */,
 				F18C3ABF229BF4D4007C197F /* SSDPDiscovery.swift in Sources */,
->>>>>>> f7493167
 				143146B320EB22470017E119 /* ProvisionLandingViewController.swift in Sources */,
 				1431468B20E37B980017E119 /* Session.swift in Sources */,
 				143146AA20EA29E90017E119 /* LoginWithAmazonViewController.swift in Sources */,
@@ -976,7 +956,7 @@
 					"$(inherited)",
 					"@executable_path/Frameworks",
 				);
-				PRODUCT_BUNDLE_IDENTIFIER = com.espressif.intprovbleavs;
+				PRODUCT_BUNDLE_IDENTIFIER = com.espressif.avs.provisioning.ble;
 				PRODUCT_NAME = "$(TARGET_NAME)";
 				PROVISIONING_PROFILE_SPECIFIER = "";
 				SWIFT_OBJC_BRIDGING_HEADER = "EspressifProvision/EspressifProvision-Bridging-Header.h";
@@ -1005,7 +985,7 @@
 					"$(inherited)",
 					"@executable_path/Frameworks",
 				);
-				PRODUCT_BUNDLE_IDENTIFIER = com.espressif.intprovbleavs;
+				PRODUCT_BUNDLE_IDENTIFIER = com.espressif.avs.provisioning.ble;
 				PRODUCT_NAME = "$(TARGET_NAME)";
 				PROVISIONING_PROFILE_SPECIFIER = "";
 				SWIFT_OBJC_BRIDGING_HEADER = "EspressifProvision/EspressifProvision-Bridging-Header.h";
@@ -1178,7 +1158,7 @@
 					"@executable_path/Frameworks",
 				);
 				OTHER_SWIFT_FLAGS = "$(inherited) -DSEC0 -DWIFI -DAVS";
-				PRODUCT_BUNDLE_IDENTIFIER = com.espressif.intprovbleavs;
+				PRODUCT_BUNDLE_IDENTIFIER = com.espressif.avs.provisioning.ble;
 				PRODUCT_NAME = "$(TARGET_NAME)";
 				PROVISIONING_PROFILE_SPECIFIER = "";
 				SWIFT_OBJC_BRIDGING_HEADER = "EspressifProvision/EspressifProvision-Bridging-Header.h";
@@ -1303,7 +1283,7 @@
 					"@executable_path/Frameworks",
 				);
 				OTHER_SWIFT_FLAGS = "$(inherited) \"-D\" \"COCOAPODS\" -DAVS -DSEC0 -DWIFI";
-				PRODUCT_BUNDLE_IDENTIFIER = com.espressif.intprovbleavs;
+				PRODUCT_BUNDLE_IDENTIFIER = com.espressif.avs.provisioning.ble;
 				PRODUCT_NAME = "$(TARGET_NAME)";
 				SWIFT_OBJC_BRIDGING_HEADER = "EspressifProvision/EspressifProvision-Bridging-Header.h";
 				SWIFT_VERSION = 5.0;
@@ -1433,7 +1413,7 @@
 					"@executable_path/Frameworks",
 				);
 				OTHER_SWIFT_FLAGS = "$(inherited) -DAVS -DSEC1 -DWIFI";
-				PRODUCT_BUNDLE_IDENTIFIER = com.espressif.intprovbleavs;
+				PRODUCT_BUNDLE_IDENTIFIER = com.espressif.avs.provisioning.ble;
 				PRODUCT_NAME = "$(TARGET_NAME)";
 				PROVISIONING_PROFILE_SPECIFIER = "";
 				SWIFT_OBJC_BRIDGING_HEADER = "EspressifProvision/EspressifProvision-Bridging-Header.h";
@@ -1565,7 +1545,7 @@
 					"@executable_path/Frameworks",
 				);
 				OTHER_SWIFT_FLAGS = "$(inherited) -DSEC0 -DWIFI";
-				PRODUCT_BUNDLE_IDENTIFIER = com.espressif.intprovbleavs;
+				PRODUCT_BUNDLE_IDENTIFIER = com.espressif.avs.provisioning.ble;
 				PRODUCT_NAME = "$(TARGET_NAME)";
 				PROVISIONING_PROFILE_SPECIFIER = "";
 				SWIFT_OBJC_BRIDGING_HEADER = "EspressifProvision/EspressifProvision-Bridging-Header.h";
@@ -1696,7 +1676,7 @@
 					"@executable_path/Frameworks",
 				);
 				OTHER_SWIFT_FLAGS = "$(inherited) -DSEC1 -DWIFI";
-				PRODUCT_BUNDLE_IDENTIFIER = com.espressif.intprovbleavs;
+				PRODUCT_BUNDLE_IDENTIFIER = com.espressif.avs.provisioning.ble;
 				PRODUCT_NAME = "$(TARGET_NAME)";
 				SWIFT_OBJC_BRIDGING_HEADER = "EspressifProvision/EspressifProvision-Bridging-Header.h";
 				SWIFT_OPTIMIZATION_LEVEL = "-Onone";
@@ -1826,7 +1806,7 @@
 					"@executable_path/Frameworks",
 				);
 				OTHER_SWIFT_FLAGS = "$(inherited) -DSEC0 -DBLE -DAVS";
-				PRODUCT_BUNDLE_IDENTIFIER = com.espressif.intprovbleavs;
+				PRODUCT_BUNDLE_IDENTIFIER = com.espressif.avs.provisioning.ble;
 				PRODUCT_NAME = "$(TARGET_NAME)";
 				SWIFT_OBJC_BRIDGING_HEADER = "EspressifProvision/EspressifProvision-Bridging-Header.h";
 				SWIFT_OPTIMIZATION_LEVEL = "-Onone";
@@ -1956,7 +1936,7 @@
 					"@executable_path/Frameworks",
 				);
 				OTHER_SWIFT_FLAGS = "$(inherited) -DSEC0 -DBLE";
-				PRODUCT_BUNDLE_IDENTIFIER = com.espressif.intprovbleavs;
+				PRODUCT_BUNDLE_IDENTIFIER = com.espressif.avs.provisioning.ble;
 				PRODUCT_NAME = "$(TARGET_NAME)";
 				SWIFT_OBJC_BRIDGING_HEADER = "EspressifProvision/EspressifProvision-Bridging-Header.h";
 				SWIFT_OPTIMIZATION_LEVEL = "-Onone";
@@ -2086,7 +2066,7 @@
 					"@executable_path/Frameworks",
 				);
 				OTHER_SWIFT_FLAGS = "$(inherited) -DAVS -DSEC1 -DBLE";
-				PRODUCT_BUNDLE_IDENTIFIER = com.espressif.intprovbleavs;
+				PRODUCT_BUNDLE_IDENTIFIER = com.espressif.avs.provisioning.ble;
 				PRODUCT_NAME = "$(TARGET_NAME)";
 				SWIFT_OBJC_BRIDGING_HEADER = "EspressifProvision/EspressifProvision-Bridging-Header.h";
 				SWIFT_OPTIMIZATION_LEVEL = "-Onone";
@@ -2217,7 +2197,7 @@
 					"@executable_path/Frameworks",
 				);
 				OTHER_SWIFT_FLAGS = "$(inherited) -DSEC1 -DBLE";
-				PRODUCT_BUNDLE_IDENTIFIER = com.espressif.intprovbleavs;
+				PRODUCT_BUNDLE_IDENTIFIER = com.espressif.avs.provisioning.ble;
 				PRODUCT_NAME = "$(TARGET_NAME)";
 				PROVISIONING_PROFILE_SPECIFIER = "";
 				SWIFT_OBJC_BRIDGING_HEADER = "EspressifProvision/EspressifProvision-Bridging-Header.h";
