// !$*UTF8*$!
{
	archiveVersion = 1;
	classes = {
	};
	objectVersion = 51;
	objects = {

/* Begin PBXBuildFile section */
		1431462720DE994B0017E119 /* AppDelegate.swift in Sources */ = {isa = PBXBuildFile; fileRef = 1431462620DE994B0017E119 /* AppDelegate.swift */; };
		1431462920DE994B0017E119 /* ViewController.swift in Sources */ = {isa = PBXBuildFile; fileRef = 1431462820DE994B0017E119 /* ViewController.swift */; };
		1431462C20DE994B0017E119 /* Main.storyboard in Resources */ = {isa = PBXBuildFile; fileRef = 1431462A20DE994B0017E119 /* Main.storyboard */; };
		1431462E20DE994C0017E119 /* Assets.xcassets in Resources */ = {isa = PBXBuildFile; fileRef = 1431462D20DE994C0017E119 /* Assets.xcassets */; };
		1431463120DE994C0017E119 /* LaunchScreen.storyboard in Resources */ = {isa = PBXBuildFile; fileRef = 1431462F20DE994C0017E119 /* LaunchScreen.storyboard */; };
		1431463C20DE994C0017E119 /* EspressifProvisionTests.swift in Sources */ = {isa = PBXBuildFile; fileRef = 1431463B20DE994C0017E119 /* EspressifProvisionTests.swift */; };
		1431464720DE994C0017E119 /* EspressifProvisionUITests.swift in Sources */ = {isa = PBXBuildFile; fileRef = 1431464620DE994C0017E119 /* EspressifProvisionUITests.swift */; };
		1431466520DEA97C0017E119 /* Transport.swift in Sources */ = {isa = PBXBuildFile; fileRef = 1431466420DEA97C0017E119 /* Transport.swift */; };
		1431466720DEAC220017E119 /* Security.swift in Sources */ = {isa = PBXBuildFile; fileRef = 1431466620DEAC220017E119 /* Security.swift */; };
		1431466920DEAD1A0017E119 /* SoftAPTransport.swift in Sources */ = {isa = PBXBuildFile; fileRef = 1431466820DEAD1A0017E119 /* SoftAPTransport.swift */; };
		1431468220DEB6F50017E119 /* Security0.swift in Sources */ = {isa = PBXBuildFile; fileRef = 1431468120DEB6F50017E119 /* Security0.swift */; };
		1431468420DF69C30017E119 /* Security1.swift in Sources */ = {isa = PBXBuildFile; fileRef = 1431468320DF69C30017E119 /* Security1.swift */; };
		1431468720DFA58E0017E119 /* HexUtils.swift in Sources */ = {isa = PBXBuildFile; fileRef = 1431468620DFA58E0017E119 /* HexUtils.swift */; };
		1431468B20E37B980017E119 /* Session.swift in Sources */ = {isa = PBXBuildFile; fileRef = 1431468A20E37B980017E119 /* Session.swift */; };
		1431468E20E3823F0017E119 /* Provision.swift in Sources */ = {isa = PBXBuildFile; fileRef = 1431468D20E3823F0017E119 /* Provision.swift */; };
		1431469820E387C60017E119 /* sec1.pb.swift in Sources */ = {isa = PBXBuildFile; fileRef = 1431469020E387C60017E119 /* sec1.pb.swift */; };
		1431469920E387C60017E119 /* sec0.pb.swift in Sources */ = {isa = PBXBuildFile; fileRef = 1431469120E387C60017E119 /* sec0.pb.swift */; };
		1431469B20E387C60017E119 /* constants.pb.swift in Sources */ = {isa = PBXBuildFile; fileRef = 1431469320E387C60017E119 /* constants.pb.swift */; };
		1431469D20E387C60017E119 /* session.pb.swift in Sources */ = {isa = PBXBuildFile; fileRef = 1431469520E387C60017E119 /* session.pb.swift */; };
		1431469E20E387C60017E119 /* avsconfig.pb.swift in Sources */ = {isa = PBXBuildFile; fileRef = 1431469620E387C60017E119 /* avsconfig.pb.swift */; };
		1431469F20E387C60017E119 /* wifi_constants.pb.swift in Sources */ = {isa = PBXBuildFile; fileRef = 1431469720E387C60017E119 /* wifi_constants.pb.swift */; };
		143146A120EA23000017E119 /* LoginWithAmazon.framework in Frameworks */ = {isa = PBXBuildFile; fileRef = 143146A020EA23000017E119 /* LoginWithAmazon.framework */; };
		143146A320EA23150017E119 /* Security.framework in Frameworks */ = {isa = PBXBuildFile; fileRef = 143146A220EA23150017E119 /* Security.framework */; };
		143146A520EA231B0017E119 /* SafariServices.framework in Frameworks */ = {isa = PBXBuildFile; fileRef = 143146A420EA231B0017E119 /* SafariServices.framework */; };
		143146AA20EA29E90017E119 /* LoginWithAmazonViewController.swift in Sources */ = {isa = PBXBuildFile; fileRef = 143146A920EA29E90017E119 /* LoginWithAmazonViewController.swift */; };
		143146B320EB22470017E119 /* ProvisionLandingViewController.swift in Sources */ = {isa = PBXBuildFile; fileRef = 143146B220EB22470017E119 /* ProvisionLandingViewController.swift */; };
		143146B520EB273B0017E119 /* ProvisionViewController.swift in Sources */ = {isa = PBXBuildFile; fileRef = 143146B420EB273B0017E119 /* ProvisionViewController.swift */; };
		144149442126AE09002AD5E1 /* SuccessViewController.swift in Sources */ = {isa = PBXBuildFile; fileRef = 144149432126AE09002AD5E1 /* SuccessViewController.swift */; };
		14706917211050EE00F8E1D8 /* BLELandingViewController.swift in Sources */ = {isa = PBXBuildFile; fileRef = 14706916211050EE00F8E1D8 /* BLELandingViewController.swift */; };
		149774DD210C799900022841 /* CryptoAES.swift in Sources */ = {isa = PBXBuildFile; fileRef = 149774DC210C799900022841 /* CryptoAES.swift */; };
		149774DF210C87AB00022841 /* DataExtensions.swift in Sources */ = {isa = PBXBuildFile; fileRef = 149774DE210C87AB00022841 /* DataExtensions.swift */; };
		149774E1210C89E600022841 /* ArrayExtensions.swift in Sources */ = {isa = PBXBuildFile; fileRef = 149774E0210C89E600022841 /* ArrayExtensions.swift */; };
		149774E3210C8A0000022841 /* StringExtensions.swift in Sources */ = {isa = PBXBuildFile; fileRef = 149774E2210C8A0000022841 /* StringExtensions.swift */; };
		14A6EA0E2108DF95007F9407 /* wifi_config.pb.swift in Sources */ = {isa = PBXBuildFile; fileRef = 14A6EA0D2108DF95007F9407 /* wifi_config.pb.swift */; };
		14DE671C20EC94C600941522 /* ConfigureAVS.swift in Sources */ = {isa = PBXBuildFile; fileRef = 14DE671B20EC94C600941522 /* ConfigureAVS.swift */; };
		14DE671E20ECD04100941522 /* BLETransport.swift in Sources */ = {isa = PBXBuildFile; fileRef = 14DE671D20ECD04100941522 /* BLETransport.swift */; };
		7E89B3398606A35D1BCB7893 /* Pods_EspressifProvisionAll_EspressifProvision.framework in Frameworks */ = {isa = PBXBuildFile; fileRef = 9FC5952F5F6F4A07A0ED190E /* Pods_EspressifProvisionAll_EspressifProvision.framework */; };
		F11B547422DDE41A00F7D0D3 /* StatusViewController.swift in Sources */ = {isa = PBXBuildFile; fileRef = F11B547322DDE41A00F7D0D3 /* StatusViewController.swift */; };
		F1342A48229D697B00AD8626 /* Constants.swift in Sources */ = {isa = PBXBuildFile; fileRef = F1342A47229D697B00AD8626 /* Constants.swift */; };
		F1342A4B229E7D8700AD8626 /* DeviceListTableViewCell.swift in Sources */ = {isa = PBXBuildFile; fileRef = F1342A4A229E7D8700AD8626 /* DeviceListTableViewCell.swift */; };
		F184C9E4228C3E8B0034C5B7 /* AESDecryptor.m in Sources */ = {isa = PBXBuildFile; fileRef = F184C9E3228C3E8B0034C5B7 /* AESDecryptor.m */; };
		F18C3AB6229BECE1007C197F /* AlexaDevice.swift in Sources */ = {isa = PBXBuildFile; fileRef = F18C3AB5229BECE1007C197F /* AlexaDevice.swift */; };
		F18C3AB8229BEDB2007C197F /* ScannedLocalDevicesVC.swift in Sources */ = {isa = PBXBuildFile; fileRef = F18C3AB7229BEDB2007C197F /* ScannedLocalDevicesVC.swift */; };
		F18C3ABE229BF4D4007C197F /* SSDPService.swift in Sources */ = {isa = PBXBuildFile; fileRef = F18C3ABC229BF4D4007C197F /* SSDPService.swift */; };
		F18C3ABF229BF4D4007C197F /* SSDPDiscovery.swift in Sources */ = {isa = PBXBuildFile; fileRef = F18C3ABD229BF4D4007C197F /* SSDPDiscovery.swift */; };
		F1B464B5239A50BE0090B346 /* AppInfoViewController.swift in Sources */ = {isa = PBXBuildFile; fileRef = F1B464B4239A50BE0090B346 /* AppInfoViewController.swift */; };
		F1DCEC292296CB94005918FE /* ScanWifiList.swift in Sources */ = {isa = PBXBuildFile; fileRef = F1DCEC282296CB94005918FE /* ScanWifiList.swift */; };
		F1DCEC2D2297D577005918FE /* WifiListTableViewCell.swift in Sources */ = {isa = PBXBuildFile; fileRef = F1DCEC2C2297D577005918FE /* WifiListTableViewCell.swift */; };
		F1DD7095229FC8620092DAB9 /* AmazonEmberDisplay_Lt.ttf in Resources */ = {isa = PBXBuildFile; fileRef = F1DD7094229FC8590092DAB9 /* AmazonEmberDisplay_Lt.ttf */; };
		F1DD7097229FCAB10092DAB9 /* Bookerly-Italic.ttf in Resources */ = {isa = PBXBuildFile; fileRef = F1DD7096229FCAB10092DAB9 /* Bookerly-Italic.ttf */; };
		F1DD7099229FCEDE0092DAB9 /* DeviceDetailViewController.swift in Sources */ = {isa = PBXBuildFile; fileRef = F1DD7098229FCEDE0092DAB9 /* DeviceDetailViewController.swift */; };
		F1DD709B229FDE6C0092DAB9 /* AmazonEmberDisplay_Md.ttf in Resources */ = {isa = PBXBuildFile; fileRef = F1DD709A229FDE6C0092DAB9 /* AmazonEmberDisplay_Md.ttf */; };
		F1DD709D229FDF5E0092DAB9 /* AmazonEmberDisplay_Rg.ttf in Resources */ = {isa = PBXBuildFile; fileRef = F1DD709C229FDF5E0092DAB9 /* AmazonEmberDisplay_Rg.ttf */; };
		F1DDA06C2359CE590005F982 /* Utility.swift in Sources */ = {isa = PBXBuildFile; fileRef = F1DDA06B2359CE590005F982 /* Utility.swift */; };
		F1DDA06E2360198E0005F982 /* ConfigureDevice.swift in Sources */ = {isa = PBXBuildFile; fileRef = F1DDA06D2360198E0005F982 /* ConfigureDevice.swift */; };
		F1DDA070237AB9210005F982 /* DeviceSettingViewController.swift in Sources */ = {isa = PBXBuildFile; fileRef = F1DDA06F237AB9210005F982 /* DeviceSettingViewController.swift */; };
		F1DDA0722382AD880005F982 /* SoundSettingViewController.swift in Sources */ = {isa = PBXBuildFile; fileRef = F1DDA0712382AD880005F982 /* SoundSettingViewController.swift */; };
		F1DDA0742383C7130005F982 /* AboutViewController.swift in Sources */ = {isa = PBXBuildFile; fileRef = F1DDA0732383C7130005F982 /* AboutViewController.swift */; };
		F1DDA07623855BFB0005F982 /* LanguageListTableViewController.swift in Sources */ = {isa = PBXBuildFile; fileRef = F1DDA07523855BFB0005F982 /* LanguageListTableViewController.swift */; };
		F1EB558923043B1400AEEBE3 /* BLEDeviceListViewCell.swift in Sources */ = {isa = PBXBuildFile; fileRef = F1EB558823043B1400AEEBE3 /* BLEDeviceListViewCell.swift */; };
		F1F339572296703C000F53A0 /* wifi_scan.pb.swift in Sources */ = {isa = PBXBuildFile; fileRef = F1F339562296703C000F53A0 /* wifi_scan.pb.swift */; };
		F6D7C9B0F5FDCEEFFA78A8C8 /* Pods_EspressifProvisionAll_EspressifProvisionTests.framework in Frameworks */ = {isa = PBXBuildFile; fileRef = 9BEBDCCD5B5E7E9D6B8F9AE3 /* Pods_EspressifProvisionAll_EspressifProvisionTests.framework */; };
/* End PBXBuildFile section */

/* Begin PBXContainerItemProxy section */
		1431463820DE994C0017E119 /* PBXContainerItemProxy */ = {
			isa = PBXContainerItemProxy;
			containerPortal = 1431461B20DE994B0017E119 /* Project object */;
			proxyType = 1;
			remoteGlobalIDString = 1431462220DE994B0017E119;
			remoteInfo = EspressifProvision;
		};
		1431464320DE994C0017E119 /* PBXContainerItemProxy */ = {
			isa = PBXContainerItemProxy;
			containerPortal = 1431461B20DE994B0017E119 /* Project object */;
			proxyType = 1;
			remoteGlobalIDString = 1431462220DE994B0017E119;
			remoteInfo = EspressifProvision;
		};
/* End PBXContainerItemProxy section */

/* Begin PBXFileReference section */
		0AF3D0A00BBA987EC1329277 /* Pods-EspressifProvisionAll-EspressifProvisionTests.blesec1avs-release.xcconfig */ = {isa = PBXFileReference; includeInIndex = 1; lastKnownFileType = text.xcconfig; name = "Pods-EspressifProvisionAll-EspressifProvisionTests.blesec1avs-release.xcconfig"; path = "Pods/Target Support Files/Pods-EspressifProvisionAll-EspressifProvisionTests/Pods-EspressifProvisionAll-EspressifProvisionTests.blesec1avs-release.xcconfig"; sourceTree = "<group>"; };
		10FBDE85E3C2325EA6CC75E3 /* Pods-EspressifProvisionAll-EspressifProvision.blesec0-debug.xcconfig */ = {isa = PBXFileReference; includeInIndex = 1; lastKnownFileType = text.xcconfig; name = "Pods-EspressifProvisionAll-EspressifProvision.blesec0-debug.xcconfig"; path = "Pods/Target Support Files/Pods-EspressifProvisionAll-EspressifProvision/Pods-EspressifProvisionAll-EspressifProvision.blesec0-debug.xcconfig"; sourceTree = "<group>"; };
		1431462320DE994B0017E119 /* EspressifProvision.app */ = {isa = PBXFileReference; explicitFileType = wrapper.application; includeInIndex = 0; path = EspressifProvision.app; sourceTree = BUILT_PRODUCTS_DIR; };
		1431462620DE994B0017E119 /* AppDelegate.swift */ = {isa = PBXFileReference; lastKnownFileType = sourcecode.swift; path = AppDelegate.swift; sourceTree = "<group>"; };
		1431462820DE994B0017E119 /* ViewController.swift */ = {isa = PBXFileReference; lastKnownFileType = sourcecode.swift; path = ViewController.swift; sourceTree = "<group>"; };
		1431462B20DE994B0017E119 /* Base */ = {isa = PBXFileReference; lastKnownFileType = file.storyboard; name = Base; path = Base.lproj/Main.storyboard; sourceTree = "<group>"; };
		1431462D20DE994C0017E119 /* Assets.xcassets */ = {isa = PBXFileReference; lastKnownFileType = folder.assetcatalog; path = Assets.xcassets; sourceTree = "<group>"; };
		1431463020DE994C0017E119 /* Base */ = {isa = PBXFileReference; lastKnownFileType = file.storyboard; name = Base; path = Base.lproj/LaunchScreen.storyboard; sourceTree = "<group>"; };
		1431463220DE994C0017E119 /* Info.plist */ = {isa = PBXFileReference; lastKnownFileType = text.plist.xml; path = Info.plist; sourceTree = "<group>"; };
		1431463720DE994C0017E119 /* EspressifProvisionTests.xctest */ = {isa = PBXFileReference; explicitFileType = wrapper.cfbundle; includeInIndex = 0; path = EspressifProvisionTests.xctest; sourceTree = BUILT_PRODUCTS_DIR; };
		1431463B20DE994C0017E119 /* EspressifProvisionTests.swift */ = {isa = PBXFileReference; lastKnownFileType = sourcecode.swift; path = EspressifProvisionTests.swift; sourceTree = "<group>"; };
		1431463D20DE994C0017E119 /* Info.plist */ = {isa = PBXFileReference; lastKnownFileType = text.plist.xml; path = Info.plist; sourceTree = "<group>"; };
		1431464220DE994C0017E119 /* EspressifProvisionUITests.xctest */ = {isa = PBXFileReference; explicitFileType = wrapper.cfbundle; includeInIndex = 0; path = EspressifProvisionUITests.xctest; sourceTree = BUILT_PRODUCTS_DIR; };
		1431464620DE994C0017E119 /* EspressifProvisionUITests.swift */ = {isa = PBXFileReference; lastKnownFileType = sourcecode.swift; path = EspressifProvisionUITests.swift; sourceTree = "<group>"; };
		1431464820DE994C0017E119 /* Info.plist */ = {isa = PBXFileReference; lastKnownFileType = text.plist.xml; path = Info.plist; sourceTree = "<group>"; };
		1431466420DEA97C0017E119 /* Transport.swift */ = {isa = PBXFileReference; lastKnownFileType = sourcecode.swift; path = Transport.swift; sourceTree = "<group>"; };
		1431466620DEAC220017E119 /* Security.swift */ = {isa = PBXFileReference; lastKnownFileType = sourcecode.swift; path = Security.swift; sourceTree = "<group>"; };
		1431466820DEAD1A0017E119 /* SoftAPTransport.swift */ = {isa = PBXFileReference; lastKnownFileType = sourcecode.swift; path = SoftAPTransport.swift; sourceTree = "<group>"; };
		1431468120DEB6F50017E119 /* Security0.swift */ = {isa = PBXFileReference; lastKnownFileType = sourcecode.swift; path = Security0.swift; sourceTree = "<group>"; };
		1431468320DF69C30017E119 /* Security1.swift */ = {isa = PBXFileReference; lastKnownFileType = sourcecode.swift; path = Security1.swift; sourceTree = "<group>"; };
		1431468620DFA58E0017E119 /* HexUtils.swift */ = {isa = PBXFileReference; lastKnownFileType = sourcecode.swift; path = HexUtils.swift; sourceTree = "<group>"; };
		1431468A20E37B980017E119 /* Session.swift */ = {isa = PBXFileReference; lastKnownFileType = sourcecode.swift; path = Session.swift; sourceTree = "<group>"; };
		1431468D20E3823F0017E119 /* Provision.swift */ = {isa = PBXFileReference; lastKnownFileType = sourcecode.swift; path = Provision.swift; sourceTree = "<group>"; };
		1431469020E387C60017E119 /* sec1.pb.swift */ = {isa = PBXFileReference; fileEncoding = 4; lastKnownFileType = sourcecode.swift; path = sec1.pb.swift; sourceTree = "<group>"; };
		1431469120E387C60017E119 /* sec0.pb.swift */ = {isa = PBXFileReference; fileEncoding = 4; lastKnownFileType = sourcecode.swift; path = sec0.pb.swift; sourceTree = "<group>"; };
		1431469320E387C60017E119 /* constants.pb.swift */ = {isa = PBXFileReference; fileEncoding = 4; lastKnownFileType = sourcecode.swift; path = constants.pb.swift; sourceTree = "<group>"; };
		1431469520E387C60017E119 /* session.pb.swift */ = {isa = PBXFileReference; fileEncoding = 4; lastKnownFileType = sourcecode.swift; path = session.pb.swift; sourceTree = "<group>"; };
		1431469620E387C60017E119 /* avsconfig.pb.swift */ = {isa = PBXFileReference; fileEncoding = 4; lastKnownFileType = sourcecode.swift; path = avsconfig.pb.swift; sourceTree = "<group>"; };
		1431469720E387C60017E119 /* wifi_constants.pb.swift */ = {isa = PBXFileReference; fileEncoding = 4; lastKnownFileType = sourcecode.swift; path = wifi_constants.pb.swift; sourceTree = "<group>"; };
		143146A020EA23000017E119 /* LoginWithAmazon.framework */ = {isa = PBXFileReference; lastKnownFileType = wrapper.framework; path = LoginWithAmazon.framework; sourceTree = "<group>"; };
		143146A220EA23150017E119 /* Security.framework */ = {isa = PBXFileReference; lastKnownFileType = wrapper.framework; name = Security.framework; path = System/Library/Frameworks/Security.framework; sourceTree = SDKROOT; };
		143146A420EA231B0017E119 /* SafariServices.framework */ = {isa = PBXFileReference; lastKnownFileType = wrapper.framework; name = SafariServices.framework; path = System/Library/Frameworks/SafariServices.framework; sourceTree = SDKROOT; };
		143146A620EA28290017E119 /* EspressifProvision-Bridging-Header.h */ = {isa = PBXFileReference; lastKnownFileType = sourcecode.c.h; path = "EspressifProvision-Bridging-Header.h"; sourceTree = "<group>"; };
		143146A920EA29E90017E119 /* LoginWithAmazonViewController.swift */ = {isa = PBXFileReference; lastKnownFileType = sourcecode.swift; path = LoginWithAmazonViewController.swift; sourceTree = "<group>"; };
		143146B020EA303C0017E119 /* EspressifProvision.entitlements */ = {isa = PBXFileReference; lastKnownFileType = text.plist.entitlements; path = EspressifProvision.entitlements; sourceTree = "<group>"; };
		143146B220EB22470017E119 /* ProvisionLandingViewController.swift */ = {isa = PBXFileReference; lastKnownFileType = sourcecode.swift; path = ProvisionLandingViewController.swift; sourceTree = "<group>"; };
		143146B420EB273B0017E119 /* ProvisionViewController.swift */ = {isa = PBXFileReference; lastKnownFileType = sourcecode.swift; path = ProvisionViewController.swift; sourceTree = "<group>"; };
		144149432126AE09002AD5E1 /* SuccessViewController.swift */ = {isa = PBXFileReference; lastKnownFileType = sourcecode.swift; path = SuccessViewController.swift; sourceTree = "<group>"; };
		14706916211050EE00F8E1D8 /* BLELandingViewController.swift */ = {isa = PBXFileReference; lastKnownFileType = sourcecode.swift; path = BLELandingViewController.swift; sourceTree = "<group>"; };
		149774DC210C799900022841 /* CryptoAES.swift */ = {isa = PBXFileReference; lastKnownFileType = sourcecode.swift; path = CryptoAES.swift; sourceTree = "<group>"; };
		149774DE210C87AB00022841 /* DataExtensions.swift */ = {isa = PBXFileReference; lastKnownFileType = sourcecode.swift; path = DataExtensions.swift; sourceTree = "<group>"; };
		149774E0210C89E600022841 /* ArrayExtensions.swift */ = {isa = PBXFileReference; lastKnownFileType = sourcecode.swift; path = ArrayExtensions.swift; sourceTree = "<group>"; };
		149774E2210C8A0000022841 /* StringExtensions.swift */ = {isa = PBXFileReference; lastKnownFileType = sourcecode.swift; path = StringExtensions.swift; sourceTree = "<group>"; };
		14A6EA0D2108DF95007F9407 /* wifi_config.pb.swift */ = {isa = PBXFileReference; fileEncoding = 4; lastKnownFileType = sourcecode.swift; path = wifi_config.pb.swift; sourceTree = "<group>"; };
		14DE671B20EC94C600941522 /* ConfigureAVS.swift */ = {isa = PBXFileReference; lastKnownFileType = sourcecode.swift; path = ConfigureAVS.swift; sourceTree = "<group>"; };
		14DE671D20ECD04100941522 /* BLETransport.swift */ = {isa = PBXFileReference; lastKnownFileType = sourcecode.swift; path = BLETransport.swift; sourceTree = "<group>"; };
		1E3CE424F1633D750BE08C05 /* Pods-EspressifProvisionAll-EspressifProvision.blesec1-debug.xcconfig */ = {isa = PBXFileReference; includeInIndex = 1; lastKnownFileType = text.xcconfig; name = "Pods-EspressifProvisionAll-EspressifProvision.blesec1-debug.xcconfig"; path = "Pods/Target Support Files/Pods-EspressifProvisionAll-EspressifProvision/Pods-EspressifProvisionAll-EspressifProvision.blesec1-debug.xcconfig"; sourceTree = "<group>"; };
		1F5A1C356A0F18C03DED4A82 /* Pods-EspressifProvisionAll-EspressifProvisionTests.wifisec0avs.xcconfig */ = {isa = PBXFileReference; includeInIndex = 1; lastKnownFileType = text.xcconfig; name = "Pods-EspressifProvisionAll-EspressifProvisionTests.wifisec0avs.xcconfig"; path = "Pods/Target Support Files/Pods-EspressifProvisionAll-EspressifProvisionTests/Pods-EspressifProvisionAll-EspressifProvisionTests.wifisec0avs.xcconfig"; sourceTree = "<group>"; };
		2499731B0276139041352A28 /* Pods-EspressifProvisionAll-EspressifProvisionTests.blesec1avs-debug.xcconfig */ = {isa = PBXFileReference; includeInIndex = 1; lastKnownFileType = text.xcconfig; name = "Pods-EspressifProvisionAll-EspressifProvisionTests.blesec1avs-debug.xcconfig"; path = "Pods/Target Support Files/Pods-EspressifProvisionAll-EspressifProvisionTests/Pods-EspressifProvisionAll-EspressifProvisionTests.blesec1avs-debug.xcconfig"; sourceTree = "<group>"; };
		3684202BCB924DEAA059783A /* Pods-EspressifProvisionAll-EspressifProvisionTests.wifisec1avs-debug.xcconfig */ = {isa = PBXFileReference; includeInIndex = 1; lastKnownFileType = text.xcconfig; name = "Pods-EspressifProvisionAll-EspressifProvisionTests.wifisec1avs-debug.xcconfig"; path = "Pods/Target Support Files/Pods-EspressifProvisionAll-EspressifProvisionTests/Pods-EspressifProvisionAll-EspressifProvisionTests.wifisec1avs-debug.xcconfig"; sourceTree = "<group>"; };
		3E2F85E1747058D90D13B2FA /* Pods-EspressifProvisionAll-EspressifProvisionTests.wifisec1-debug.xcconfig */ = {isa = PBXFileReference; includeInIndex = 1; lastKnownFileType = text.xcconfig; name = "Pods-EspressifProvisionAll-EspressifProvisionTests.wifisec1-debug.xcconfig"; path = "Pods/Target Support Files/Pods-EspressifProvisionAll-EspressifProvisionTests/Pods-EspressifProvisionAll-EspressifProvisionTests.wifisec1-debug.xcconfig"; sourceTree = "<group>"; };
		3F8EDE7640CC726AF912EA41 /* Pods-EspressifProvisionAll-EspressifProvision.wifisec0avs-release.xcconfig */ = {isa = PBXFileReference; includeInIndex = 1; lastKnownFileType = text.xcconfig; name = "Pods-EspressifProvisionAll-EspressifProvision.wifisec0avs-release.xcconfig"; path = "Pods/Target Support Files/Pods-EspressifProvisionAll-EspressifProvision/Pods-EspressifProvisionAll-EspressifProvision.wifisec0avs-release.xcconfig"; sourceTree = "<group>"; };
		452376F6FA8529C3DAB84713 /* Pods-EspressifProvisionAll-EspressifProvisionTests.wifisec0avs-release.xcconfig */ = {isa = PBXFileReference; includeInIndex = 1; lastKnownFileType = text.xcconfig; name = "Pods-EspressifProvisionAll-EspressifProvisionTests.wifisec0avs-release.xcconfig"; path = "Pods/Target Support Files/Pods-EspressifProvisionAll-EspressifProvisionTests/Pods-EspressifProvisionAll-EspressifProvisionTests.wifisec0avs-release.xcconfig"; sourceTree = "<group>"; };
		508E23919E67C641C83E58A4 /* Pods-EspressifProvisionAll-EspressifProvision.blesec0avs-debug.xcconfig */ = {isa = PBXFileReference; includeInIndex = 1; lastKnownFileType = text.xcconfig; name = "Pods-EspressifProvisionAll-EspressifProvision.blesec0avs-debug.xcconfig"; path = "Pods/Target Support Files/Pods-EspressifProvisionAll-EspressifProvision/Pods-EspressifProvisionAll-EspressifProvision.blesec0avs-debug.xcconfig"; sourceTree = "<group>"; };
		68BDE7FE2DF38246D584027E /* Pods-EspressifProvisionAll-EspressifProvision.blesec1avs-debug.xcconfig */ = {isa = PBXFileReference; includeInIndex = 1; lastKnownFileType = text.xcconfig; name = "Pods-EspressifProvisionAll-EspressifProvision.blesec1avs-debug.xcconfig"; path = "Pods/Target Support Files/Pods-EspressifProvisionAll-EspressifProvision/Pods-EspressifProvisionAll-EspressifProvision.blesec1avs-debug.xcconfig"; sourceTree = "<group>"; };
		7702B3A755451BEBE263CDD7 /* Pods-EspressifProvisionAll-EspressifProvision.wifisec0avs-debug.xcconfig */ = {isa = PBXFileReference; includeInIndex = 1; lastKnownFileType = text.xcconfig; name = "Pods-EspressifProvisionAll-EspressifProvision.wifisec0avs-debug.xcconfig"; path = "Pods/Target Support Files/Pods-EspressifProvisionAll-EspressifProvision/Pods-EspressifProvisionAll-EspressifProvision.wifisec0avs-debug.xcconfig"; sourceTree = "<group>"; };
		7CE47562693DE92E6C4EA993 /* Pods-EspressifProvisionAll-EspressifProvisionTests.debug.xcconfig */ = {isa = PBXFileReference; includeInIndex = 1; lastKnownFileType = text.xcconfig; name = "Pods-EspressifProvisionAll-EspressifProvisionTests.debug.xcconfig"; path = "Pods/Target Support Files/Pods-EspressifProvisionAll-EspressifProvisionTests/Pods-EspressifProvisionAll-EspressifProvisionTests.debug.xcconfig"; sourceTree = "<group>"; };
		7FAEBA9C64B11E6585E39416 /* Pods-EspressifProvisionAll-EspressifProvisionTests.blesec0avs-debug.xcconfig */ = {isa = PBXFileReference; includeInIndex = 1; lastKnownFileType = text.xcconfig; name = "Pods-EspressifProvisionAll-EspressifProvisionTests.blesec0avs-debug.xcconfig"; path = "Pods/Target Support Files/Pods-EspressifProvisionAll-EspressifProvisionTests/Pods-EspressifProvisionAll-EspressifProvisionTests.blesec0avs-debug.xcconfig"; sourceTree = "<group>"; };
		82594A2ED75EE20241927EC3 /* Pods-EspressifProvisionAll-EspressifProvisionTests.blesec0-debug.xcconfig */ = {isa = PBXFileReference; includeInIndex = 1; lastKnownFileType = text.xcconfig; name = "Pods-EspressifProvisionAll-EspressifProvisionTests.blesec0-debug.xcconfig"; path = "Pods/Target Support Files/Pods-EspressifProvisionAll-EspressifProvisionTests/Pods-EspressifProvisionAll-EspressifProvisionTests.blesec0-debug.xcconfig"; sourceTree = "<group>"; };
		82ECC73D5F6285205C5D6B5C /* Pods-EspressifProvisionAll-EspressifProvisionTests.blesec1-debug.xcconfig */ = {isa = PBXFileReference; includeInIndex = 1; lastKnownFileType = text.xcconfig; name = "Pods-EspressifProvisionAll-EspressifProvisionTests.blesec1-debug.xcconfig"; path = "Pods/Target Support Files/Pods-EspressifProvisionAll-EspressifProvisionTests/Pods-EspressifProvisionAll-EspressifProvisionTests.blesec1-debug.xcconfig"; sourceTree = "<group>"; };
		8AEE1EA339EF845B350B9461 /* Pods-EspressifProvisionAll-EspressifProvision.release.xcconfig */ = {isa = PBXFileReference; includeInIndex = 1; lastKnownFileType = text.xcconfig; name = "Pods-EspressifProvisionAll-EspressifProvision.release.xcconfig"; path = "Pods/Target Support Files/Pods-EspressifProvisionAll-EspressifProvision/Pods-EspressifProvisionAll-EspressifProvision.release.xcconfig"; sourceTree = "<group>"; };
		9BEBDCCD5B5E7E9D6B8F9AE3 /* Pods_EspressifProvisionAll_EspressifProvisionTests.framework */ = {isa = PBXFileReference; explicitFileType = wrapper.framework; includeInIndex = 0; path = Pods_EspressifProvisionAll_EspressifProvisionTests.framework; sourceTree = BUILT_PRODUCTS_DIR; };
		9FC5952F5F6F4A07A0ED190E /* Pods_EspressifProvisionAll_EspressifProvision.framework */ = {isa = PBXFileReference; explicitFileType = wrapper.framework; includeInIndex = 0; path = Pods_EspressifProvisionAll_EspressifProvision.framework; sourceTree = BUILT_PRODUCTS_DIR; };
		A69F530E033D89782F7F9E3D /* Pods-EspressifProvisionAll-EspressifProvision.wifisec0avs.xcconfig */ = {isa = PBXFileReference; includeInIndex = 1; lastKnownFileType = text.xcconfig; name = "Pods-EspressifProvisionAll-EspressifProvision.wifisec0avs.xcconfig"; path = "Pods/Target Support Files/Pods-EspressifProvisionAll-EspressifProvision/Pods-EspressifProvisionAll-EspressifProvision.wifisec0avs.xcconfig"; sourceTree = "<group>"; };
		AF1FC066F63BA3DFD17E6E18 /* Pods-EspressifProvisionAll-EspressifProvisionTests.wifisec0avs-debug.xcconfig */ = {isa = PBXFileReference; includeInIndex = 1; lastKnownFileType = text.xcconfig; name = "Pods-EspressifProvisionAll-EspressifProvisionTests.wifisec0avs-debug.xcconfig"; path = "Pods/Target Support Files/Pods-EspressifProvisionAll-EspressifProvisionTests/Pods-EspressifProvisionAll-EspressifProvisionTests.wifisec0avs-debug.xcconfig"; sourceTree = "<group>"; };
		BF983879081F440E18364B1E /* Pods-EspressifProvisionAll-EspressifProvision.wifisec1-debug.xcconfig */ = {isa = PBXFileReference; includeInIndex = 1; lastKnownFileType = text.xcconfig; name = "Pods-EspressifProvisionAll-EspressifProvision.wifisec1-debug.xcconfig"; path = "Pods/Target Support Files/Pods-EspressifProvisionAll-EspressifProvision/Pods-EspressifProvisionAll-EspressifProvision.wifisec1-debug.xcconfig"; sourceTree = "<group>"; };
		C285865721D96C24054F1647 /* Pods-EspressifProvisionAll-EspressifProvisionTests.wifisec0-debug.xcconfig */ = {isa = PBXFileReference; includeInIndex = 1; lastKnownFileType = text.xcconfig; name = "Pods-EspressifProvisionAll-EspressifProvisionTests.wifisec0-debug.xcconfig"; path = "Pods/Target Support Files/Pods-EspressifProvisionAll-EspressifProvisionTests/Pods-EspressifProvisionAll-EspressifProvisionTests.wifisec0-debug.xcconfig"; sourceTree = "<group>"; };
		C9F80AFFF914218F4C795369 /* Pods-EspressifProvisionAll-EspressifProvision.wifisec0-debug.xcconfig */ = {isa = PBXFileReference; includeInIndex = 1; lastKnownFileType = text.xcconfig; name = "Pods-EspressifProvisionAll-EspressifProvision.wifisec0-debug.xcconfig"; path = "Pods/Target Support Files/Pods-EspressifProvisionAll-EspressifProvision/Pods-EspressifProvisionAll-EspressifProvision.wifisec0-debug.xcconfig"; sourceTree = "<group>"; };
		D2B4EC5704D46C3EA9A47720 /* Pods-EspressifProvisionAll-EspressifProvisionTests.release.xcconfig */ = {isa = PBXFileReference; includeInIndex = 1; lastKnownFileType = text.xcconfig; name = "Pods-EspressifProvisionAll-EspressifProvisionTests.release.xcconfig"; path = "Pods/Target Support Files/Pods-EspressifProvisionAll-EspressifProvisionTests/Pods-EspressifProvisionAll-EspressifProvisionTests.release.xcconfig"; sourceTree = "<group>"; };
		D3C0A52210E731723240B81F /* Pods-EspressifProvisionAll-EspressifProvision.blesec1avs-release.xcconfig */ = {isa = PBXFileReference; includeInIndex = 1; lastKnownFileType = text.xcconfig; name = "Pods-EspressifProvisionAll-EspressifProvision.blesec1avs-release.xcconfig"; path = "Pods/Target Support Files/Pods-EspressifProvisionAll-EspressifProvision/Pods-EspressifProvisionAll-EspressifProvision.blesec1avs-release.xcconfig"; sourceTree = "<group>"; };
		EA24507D63588F8C9C0C451B /* Pods-EspressifProvisionAll-EspressifProvision.debug.xcconfig */ = {isa = PBXFileReference; includeInIndex = 1; lastKnownFileType = text.xcconfig; name = "Pods-EspressifProvisionAll-EspressifProvision.debug.xcconfig"; path = "Pods/Target Support Files/Pods-EspressifProvisionAll-EspressifProvision/Pods-EspressifProvisionAll-EspressifProvision.debug.xcconfig"; sourceTree = "<group>"; };
		F11B547322DDE41A00F7D0D3 /* StatusViewController.swift */ = {isa = PBXFileReference; lastKnownFileType = sourcecode.swift; path = StatusViewController.swift; sourceTree = "<group>"; };
		F1342A47229D697B00AD8626 /* Constants.swift */ = {isa = PBXFileReference; lastKnownFileType = sourcecode.swift; path = Constants.swift; sourceTree = "<group>"; };
		F1342A4A229E7D8700AD8626 /* DeviceListTableViewCell.swift */ = {isa = PBXFileReference; lastKnownFileType = sourcecode.swift; path = DeviceListTableViewCell.swift; sourceTree = "<group>"; };
		F184C9E2228C3E8B0034C5B7 /* AESDecryptor.h */ = {isa = PBXFileReference; fileEncoding = 4; lastKnownFileType = sourcecode.c.h; path = AESDecryptor.h; sourceTree = "<group>"; };
		F184C9E3228C3E8B0034C5B7 /* AESDecryptor.m */ = {isa = PBXFileReference; fileEncoding = 4; lastKnownFileType = sourcecode.c.objc; path = AESDecryptor.m; sourceTree = "<group>"; };
		F18C3AB5229BECE1007C197F /* AlexaDevice.swift */ = {isa = PBXFileReference; lastKnownFileType = sourcecode.swift; path = AlexaDevice.swift; sourceTree = "<group>"; };
		F18C3AB7229BEDB2007C197F /* ScannedLocalDevicesVC.swift */ = {isa = PBXFileReference; lastKnownFileType = sourcecode.swift; path = ScannedLocalDevicesVC.swift; sourceTree = "<group>"; };
		F18C3ABC229BF4D4007C197F /* SSDPService.swift */ = {isa = PBXFileReference; fileEncoding = 4; lastKnownFileType = sourcecode.swift; path = SSDPService.swift; sourceTree = "<group>"; };
		F18C3ABD229BF4D4007C197F /* SSDPDiscovery.swift */ = {isa = PBXFileReference; fileEncoding = 4; lastKnownFileType = sourcecode.swift; path = SSDPDiscovery.swift; sourceTree = "<group>"; };
		F1B464B4239A50BE0090B346 /* AppInfoViewController.swift */ = {isa = PBXFileReference; lastKnownFileType = sourcecode.swift; path = AppInfoViewController.swift; sourceTree = "<group>"; };
		F1DCEC282296CB94005918FE /* ScanWifiList.swift */ = {isa = PBXFileReference; lastKnownFileType = sourcecode.swift; path = ScanWifiList.swift; sourceTree = "<group>"; };
		F1DCEC2C2297D577005918FE /* WifiListTableViewCell.swift */ = {isa = PBXFileReference; lastKnownFileType = sourcecode.swift; path = WifiListTableViewCell.swift; sourceTree = "<group>"; };
		F1DD7094229FC8590092DAB9 /* AmazonEmberDisplay_Lt.ttf */ = {isa = PBXFileReference; lastKnownFileType = file; path = AmazonEmberDisplay_Lt.ttf; sourceTree = "<group>"; };
		F1DD7096229FCAB10092DAB9 /* Bookerly-Italic.ttf */ = {isa = PBXFileReference; lastKnownFileType = file; path = "Bookerly-Italic.ttf"; sourceTree = "<group>"; };
		F1DD7098229FCEDE0092DAB9 /* DeviceDetailViewController.swift */ = {isa = PBXFileReference; lastKnownFileType = sourcecode.swift; path = DeviceDetailViewController.swift; sourceTree = "<group>"; };
		F1DD709A229FDE6C0092DAB9 /* AmazonEmberDisplay_Md.ttf */ = {isa = PBXFileReference; lastKnownFileType = file; path = AmazonEmberDisplay_Md.ttf; sourceTree = "<group>"; };
		F1DD709C229FDF5E0092DAB9 /* AmazonEmberDisplay_Rg.ttf */ = {isa = PBXFileReference; lastKnownFileType = file; path = AmazonEmberDisplay_Rg.ttf; sourceTree = "<group>"; };
		F1DDA06B2359CE590005F982 /* Utility.swift */ = {isa = PBXFileReference; lastKnownFileType = sourcecode.swift; path = Utility.swift; sourceTree = "<group>"; };
		F1DDA06D2360198E0005F982 /* ConfigureDevice.swift */ = {isa = PBXFileReference; lastKnownFileType = sourcecode.swift; path = ConfigureDevice.swift; sourceTree = "<group>"; };
		F1DDA06F237AB9210005F982 /* DeviceSettingViewController.swift */ = {isa = PBXFileReference; lastKnownFileType = sourcecode.swift; path = DeviceSettingViewController.swift; sourceTree = "<group>"; };
		F1DDA0712382AD880005F982 /* SoundSettingViewController.swift */ = {isa = PBXFileReference; lastKnownFileType = sourcecode.swift; path = SoundSettingViewController.swift; sourceTree = "<group>"; };
		F1DDA0732383C7130005F982 /* AboutViewController.swift */ = {isa = PBXFileReference; lastKnownFileType = sourcecode.swift; path = AboutViewController.swift; sourceTree = "<group>"; };
		F1DDA07523855BFB0005F982 /* LanguageListTableViewController.swift */ = {isa = PBXFileReference; lastKnownFileType = sourcecode.swift; path = LanguageListTableViewController.swift; sourceTree = "<group>"; };
		F1EB558823043B1400AEEBE3 /* BLEDeviceListViewCell.swift */ = {isa = PBXFileReference; lastKnownFileType = sourcecode.swift; path = BLEDeviceListViewCell.swift; sourceTree = "<group>"; };
		F1F339562296703C000F53A0 /* wifi_scan.pb.swift */ = {isa = PBXFileReference; fileEncoding = 4; lastKnownFileType = sourcecode.swift; path = wifi_scan.pb.swift; sourceTree = "<group>"; };
		F5A6E92635049FCEB2D5787E /* Pods-EspressifProvisionAll-EspressifProvision.wifisec1avs-debug.xcconfig */ = {isa = PBXFileReference; includeInIndex = 1; lastKnownFileType = text.xcconfig; name = "Pods-EspressifProvisionAll-EspressifProvision.wifisec1avs-debug.xcconfig"; path = "Pods/Target Support Files/Pods-EspressifProvisionAll-EspressifProvision/Pods-EspressifProvisionAll-EspressifProvision.wifisec1avs-debug.xcconfig"; sourceTree = "<group>"; };
/* End PBXFileReference section */

/* Begin PBXFrameworksBuildPhase section */
		1431462020DE994B0017E119 /* Frameworks */ = {
			isa = PBXFrameworksBuildPhase;
			buildActionMask = 2147483647;
			files = (
				143146A520EA231B0017E119 /* SafariServices.framework in Frameworks */,
				143146A320EA23150017E119 /* Security.framework in Frameworks */,
				143146A120EA23000017E119 /* LoginWithAmazon.framework in Frameworks */,
				7E89B3398606A35D1BCB7893 /* Pods_EspressifProvisionAll_EspressifProvision.framework in Frameworks */,
			);
			runOnlyForDeploymentPostprocessing = 0;
		};
		1431463420DE994C0017E119 /* Frameworks */ = {
			isa = PBXFrameworksBuildPhase;
			buildActionMask = 2147483647;
			files = (
				F6D7C9B0F5FDCEEFFA78A8C8 /* Pods_EspressifProvisionAll_EspressifProvisionTests.framework in Frameworks */,
			);
			runOnlyForDeploymentPostprocessing = 0;
		};
		1431463F20DE994C0017E119 /* Frameworks */ = {
			isa = PBXFrameworksBuildPhase;
			buildActionMask = 2147483647;
			files = (
			);
			runOnlyForDeploymentPostprocessing = 0;
		};
/* End PBXFrameworksBuildPhase section */

/* Begin PBXGroup section */
		1431461A20DE994B0017E119 = {
			isa = PBXGroup;
			children = (
				1431462520DE994B0017E119 /* EspressifProvision */,
				1431463A20DE994C0017E119 /* EspressifProvisionTests */,
				1431464520DE994C0017E119 /* EspressifProvisionUITests */,
				1431462420DE994B0017E119 /* Products */,
				56A4FE6F186D17F2A0F189AC /* Pods */,
				CAE64040D79003E04BA4A14C /* Frameworks */,
			);
			sourceTree = "<group>";
		};
		1431462420DE994B0017E119 /* Products */ = {
			isa = PBXGroup;
			children = (
				1431462320DE994B0017E119 /* EspressifProvision.app */,
				1431463720DE994C0017E119 /* EspressifProvisionTests.xctest */,
				1431464220DE994C0017E119 /* EspressifProvisionUITests.xctest */,
			);
			name = Products;
			sourceTree = "<group>";
		};
		1431462520DE994B0017E119 /* EspressifProvision */ = {
			isa = PBXGroup;
			children = (
				F1DD7093229FC83A0092DAB9 /* fonts */,
				F1342A46229D696700AD8626 /* Utilities */,
				F18C3AB4229BEC8E007C197F /* Model */,
				143146B020EA303C0017E119 /* EspressifProvision.entitlements */,
				1431468F20E387C60017E119 /* proto */,
				143146B120EB221E0017E119 /* ui */,
				14DE671A20EC94B500941522 /* avs */,
				1431466320DEA9690017E119 /* provision */,
				1431462620DE994B0017E119 /* AppDelegate.swift */,
				1431462820DE994B0017E119 /* ViewController.swift */,
				1431462A20DE994B0017E119 /* Main.storyboard */,
				1431462D20DE994C0017E119 /* Assets.xcassets */,
				1431462F20DE994C0017E119 /* LaunchScreen.storyboard */,
				1431463220DE994C0017E119 /* Info.plist */,
				143146A620EA28290017E119 /* EspressifProvision-Bridging-Header.h */,
			);
			path = EspressifProvision;
			sourceTree = "<group>";
		};
		1431463A20DE994C0017E119 /* EspressifProvisionTests */ = {
			isa = PBXGroup;
			children = (
				1431463B20DE994C0017E119 /* EspressifProvisionTests.swift */,
				1431463D20DE994C0017E119 /* Info.plist */,
			);
			path = EspressifProvisionTests;
			sourceTree = "<group>";
		};
		1431464520DE994C0017E119 /* EspressifProvisionUITests */ = {
			isa = PBXGroup;
			children = (
				1431464620DE994C0017E119 /* EspressifProvisionUITests.swift */,
				1431464820DE994C0017E119 /* Info.plist */,
			);
			path = EspressifProvisionUITests;
			sourceTree = "<group>";
		};
		1431466320DEA9690017E119 /* provision */ = {
			isa = PBXGroup;
			children = (
				F1DCEC272296CB7D005918FE /* wifi */,
				149774D5210C711500022841 /* crypto */,
				1431468C20E382250017E119 /* transport */,
				1431468920E37B8B0017E119 /* session */,
				1431468820E37B470017E119 /* security */,
				1431468520DFA5810017E119 /* utils */,
				1431468D20E3823F0017E119 /* Provision.swift */,
			);
			path = provision;
			sourceTree = "<group>";
		};
		1431468520DFA5810017E119 /* utils */ = {
			isa = PBXGroup;
			children = (
				1431468620DFA58E0017E119 /* HexUtils.swift */,
			);
			path = utils;
			sourceTree = "<group>";
		};
		1431468820E37B470017E119 /* security */ = {
			isa = PBXGroup;
			children = (
				1431466620DEAC220017E119 /* Security.swift */,
				1431468120DEB6F50017E119 /* Security0.swift */,
				1431468320DF69C30017E119 /* Security1.swift */,
			);
			path = security;
			sourceTree = "<group>";
		};
		1431468920E37B8B0017E119 /* session */ = {
			isa = PBXGroup;
			children = (
				1431468A20E37B980017E119 /* Session.swift */,
			);
			path = session;
			sourceTree = "<group>";
		};
		1431468C20E382250017E119 /* transport */ = {
			isa = PBXGroup;
			children = (
				1431466820DEAD1A0017E119 /* SoftAPTransport.swift */,
				1431466420DEA97C0017E119 /* Transport.swift */,
				14DE671D20ECD04100941522 /* BLETransport.swift */,
			);
			path = transport;
			sourceTree = "<group>";
		};
		1431468F20E387C60017E119 /* proto */ = {
			isa = PBXGroup;
			children = (
				F1F339562296703C000F53A0 /* wifi_scan.pb.swift */,
				14A6EA0D2108DF95007F9407 /* wifi_config.pb.swift */,
				1431469020E387C60017E119 /* sec1.pb.swift */,
				1431469120E387C60017E119 /* sec0.pb.swift */,
				1431469320E387C60017E119 /* constants.pb.swift */,
				1431469520E387C60017E119 /* session.pb.swift */,
				1431469620E387C60017E119 /* avsconfig.pb.swift */,
				1431469720E387C60017E119 /* wifi_constants.pb.swift */,
			);
			path = proto;
			sourceTree = "<group>";
		};
		143146B120EB221E0017E119 /* ui */ = {
			isa = PBXGroup;
			children = (
				F1342A49229E7D5A00AD8626 /* ManageDevice */,
				143146A920EA29E90017E119 /* LoginWithAmazonViewController.swift */,
				143146B220EB22470017E119 /* ProvisionLandingViewController.swift */,
				143146B420EB273B0017E119 /* ProvisionViewController.swift */,
				14706916211050EE00F8E1D8 /* BLELandingViewController.swift */,
				144149432126AE09002AD5E1 /* SuccessViewController.swift */,
				F11B547322DDE41A00F7D0D3 /* StatusViewController.swift */,
				F1EB558823043B1400AEEBE3 /* BLEDeviceListViewCell.swift */,
				F1B464B4239A50BE0090B346 /* AppInfoViewController.swift */,
			);
			path = ui;
			sourceTree = "<group>";
		};
		149774D5210C711500022841 /* crypto */ = {
			isa = PBXGroup;
			children = (
				F184C9E2228C3E8B0034C5B7 /* AESDecryptor.h */,
				F184C9E3228C3E8B0034C5B7 /* AESDecryptor.m */,
				149774DC210C799900022841 /* CryptoAES.swift */,
				149774DE210C87AB00022841 /* DataExtensions.swift */,
				149774E0210C89E600022841 /* ArrayExtensions.swift */,
				149774E2210C8A0000022841 /* StringExtensions.swift */,
			);
			path = crypto;
			sourceTree = "<group>";
		};
		14DE671A20EC94B500941522 /* avs */ = {
			isa = PBXGroup;
			children = (
				14DE671B20EC94C600941522 /* ConfigureAVS.swift */,
				F1DDA06D2360198E0005F982 /* ConfigureDevice.swift */,
			);
			path = avs;
			sourceTree = "<group>";
		};
		56A4FE6F186D17F2A0F189AC /* Pods */ = {
			isa = PBXGroup;
			children = (
				EA24507D63588F8C9C0C451B /* Pods-EspressifProvisionAll-EspressifProvision.debug.xcconfig */,
				8AEE1EA339EF845B350B9461 /* Pods-EspressifProvisionAll-EspressifProvision.release.xcconfig */,
				7CE47562693DE92E6C4EA993 /* Pods-EspressifProvisionAll-EspressifProvisionTests.debug.xcconfig */,
				D2B4EC5704D46C3EA9A47720 /* Pods-EspressifProvisionAll-EspressifProvisionTests.release.xcconfig */,
				A69F530E033D89782F7F9E3D /* Pods-EspressifProvisionAll-EspressifProvision.wifisec0avs.xcconfig */,
				1F5A1C356A0F18C03DED4A82 /* Pods-EspressifProvisionAll-EspressifProvisionTests.wifisec0avs.xcconfig */,
				7702B3A755451BEBE263CDD7 /* Pods-EspressifProvisionAll-EspressifProvision.wifisec0avs-debug.xcconfig */,
				3F8EDE7640CC726AF912EA41 /* Pods-EspressifProvisionAll-EspressifProvision.wifisec0avs-release.xcconfig */,
				AF1FC066F63BA3DFD17E6E18 /* Pods-EspressifProvisionAll-EspressifProvisionTests.wifisec0avs-debug.xcconfig */,
				452376F6FA8529C3DAB84713 /* Pods-EspressifProvisionAll-EspressifProvisionTests.wifisec0avs-release.xcconfig */,
				C9F80AFFF914218F4C795369 /* Pods-EspressifProvisionAll-EspressifProvision.wifisec0-debug.xcconfig */,
				F5A6E92635049FCEB2D5787E /* Pods-EspressifProvisionAll-EspressifProvision.wifisec1avs-debug.xcconfig */,
				BF983879081F440E18364B1E /* Pods-EspressifProvisionAll-EspressifProvision.wifisec1-debug.xcconfig */,
				C285865721D96C24054F1647 /* Pods-EspressifProvisionAll-EspressifProvisionTests.wifisec0-debug.xcconfig */,
				3684202BCB924DEAA059783A /* Pods-EspressifProvisionAll-EspressifProvisionTests.wifisec1avs-debug.xcconfig */,
				3E2F85E1747058D90D13B2FA /* Pods-EspressifProvisionAll-EspressifProvisionTests.wifisec1-debug.xcconfig */,
				508E23919E67C641C83E58A4 /* Pods-EspressifProvisionAll-EspressifProvision.blesec0avs-debug.xcconfig */,
				10FBDE85E3C2325EA6CC75E3 /* Pods-EspressifProvisionAll-EspressifProvision.blesec0-debug.xcconfig */,
				68BDE7FE2DF38246D584027E /* Pods-EspressifProvisionAll-EspressifProvision.blesec1avs-debug.xcconfig */,
				1E3CE424F1633D750BE08C05 /* Pods-EspressifProvisionAll-EspressifProvision.blesec1-debug.xcconfig */,
				7FAEBA9C64B11E6585E39416 /* Pods-EspressifProvisionAll-EspressifProvisionTests.blesec0avs-debug.xcconfig */,
				82594A2ED75EE20241927EC3 /* Pods-EspressifProvisionAll-EspressifProvisionTests.blesec0-debug.xcconfig */,
				2499731B0276139041352A28 /* Pods-EspressifProvisionAll-EspressifProvisionTests.blesec1avs-debug.xcconfig */,
				82ECC73D5F6285205C5D6B5C /* Pods-EspressifProvisionAll-EspressifProvisionTests.blesec1-debug.xcconfig */,
				D3C0A52210E731723240B81F /* Pods-EspressifProvisionAll-EspressifProvision.blesec1avs-release.xcconfig */,
				0AF3D0A00BBA987EC1329277 /* Pods-EspressifProvisionAll-EspressifProvisionTests.blesec1avs-release.xcconfig */,
			);
			name = Pods;
			sourceTree = "<group>";
		};
		CAE64040D79003E04BA4A14C /* Frameworks */ = {
			isa = PBXGroup;
			children = (
				143146A420EA231B0017E119 /* SafariServices.framework */,
				143146A220EA23150017E119 /* Security.framework */,
				143146A020EA23000017E119 /* LoginWithAmazon.framework */,
				9FC5952F5F6F4A07A0ED190E /* Pods_EspressifProvisionAll_EspressifProvision.framework */,
				9BEBDCCD5B5E7E9D6B8F9AE3 /* Pods_EspressifProvisionAll_EspressifProvisionTests.framework */,
			);
			name = Frameworks;
			sourceTree = "<group>";
		};
		F1342A46229D696700AD8626 /* Utilities */ = {
			isa = PBXGroup;
			children = (
				F18C3ABB229BF4D4007C197F /* SSDPClient */,
				F1342A47229D697B00AD8626 /* Constants.swift */,
				F1DDA06B2359CE590005F982 /* Utility.swift */,
			);
			path = Utilities;
			sourceTree = "<group>";
		};
		F1342A49229E7D5A00AD8626 /* ManageDevice */ = {
			isa = PBXGroup;
			children = (
				F18C3AB7229BEDB2007C197F /* ScannedLocalDevicesVC.swift */,
				F1342A4A229E7D8700AD8626 /* DeviceListTableViewCell.swift */,
				F1DD7098229FCEDE0092DAB9 /* DeviceDetailViewController.swift */,
				F1DDA06F237AB9210005F982 /* DeviceSettingViewController.swift */,
				F1DDA0712382AD880005F982 /* SoundSettingViewController.swift */,
				F1DDA0732383C7130005F982 /* AboutViewController.swift */,
				F1DDA07523855BFB0005F982 /* LanguageListTableViewController.swift */,
			);
			path = ManageDevice;
			sourceTree = "<group>";
		};
		F18C3AB4229BEC8E007C197F /* Model */ = {
			isa = PBXGroup;
			children = (
				F18C3AB5229BECE1007C197F /* AlexaDevice.swift */,
			);
			path = Model;
			sourceTree = "<group>";
		};
		F18C3ABB229BF4D4007C197F /* SSDPClient */ = {
			isa = PBXGroup;
			children = (
				F18C3ABC229BF4D4007C197F /* SSDPService.swift */,
				F18C3ABD229BF4D4007C197F /* SSDPDiscovery.swift */,
			);
			name = SSDPClient;
			path = ../SSDPClient;
			sourceTree = "<group>";
		};
		F1DCEC272296CB7D005918FE /* wifi */ = {
			isa = PBXGroup;
			children = (
				F1DCEC282296CB94005918FE /* ScanWifiList.swift */,
				F1DCEC2C2297D577005918FE /* WifiListTableViewCell.swift */,
			);
			path = wifi;
			sourceTree = "<group>";
		};
		F1DD7093229FC83A0092DAB9 /* fonts */ = {
			isa = PBXGroup;
			children = (
				F1DD7094229FC8590092DAB9 /* AmazonEmberDisplay_Lt.ttf */,
				F1DD709A229FDE6C0092DAB9 /* AmazonEmberDisplay_Md.ttf */,
				F1DD709C229FDF5E0092DAB9 /* AmazonEmberDisplay_Rg.ttf */,
				F1DD7096229FCAB10092DAB9 /* Bookerly-Italic.ttf */,
			);
			path = fonts;
			sourceTree = "<group>";
		};
/* End PBXGroup section */

/* Begin PBXNativeTarget section */
		1431462220DE994B0017E119 /* EspressifProvision */ = {
			isa = PBXNativeTarget;
			buildConfigurationList = 1431464B20DE994C0017E119 /* Build configuration list for PBXNativeTarget "EspressifProvision" */;
			buildPhases = (
				00DB2C32147AC4521007D2AB /* [CP] Check Pods Manifest.lock */,
				14E4319221118AD000A76D62 /* Generate Swift Proto files */,
				1431461F20DE994B0017E119 /* Sources */,
				1431462020DE994B0017E119 /* Frameworks */,
				1431462120DE994B0017E119 /* Resources */,
				67053E87E3FA0F38C5C8376F /* [CP] Embed Pods Frameworks */,
				1487EBE92123D8C4007F44A6 /* Format code */,
			);
			buildRules = (
			);
			dependencies = (
			);
			name = EspressifProvision;
			productName = EspressifProvision;
			productReference = 1431462320DE994B0017E119 /* EspressifProvision.app */;
			productType = "com.apple.product-type.application";
		};
		1431463620DE994C0017E119 /* EspressifProvisionTests */ = {
			isa = PBXNativeTarget;
			buildConfigurationList = 1431464E20DE994C0017E119 /* Build configuration list for PBXNativeTarget "EspressifProvisionTests" */;
			buildPhases = (
				D282A8FC0F41CD28BF8F6877 /* [CP] Check Pods Manifest.lock */,
				1431463320DE994C0017E119 /* Sources */,
				1431463420DE994C0017E119 /* Frameworks */,
				1431463520DE994C0017E119 /* Resources */,
				BC6043E63EC0B0F301552320 /* [CP] Embed Pods Frameworks */,
			);
			buildRules = (
			);
			dependencies = (
				1431463920DE994C0017E119 /* PBXTargetDependency */,
			);
			name = EspressifProvisionTests;
			productName = EspressifProvisionTests;
			productReference = 1431463720DE994C0017E119 /* EspressifProvisionTests.xctest */;
			productType = "com.apple.product-type.bundle.unit-test";
		};
		1431464120DE994C0017E119 /* EspressifProvisionUITests */ = {
			isa = PBXNativeTarget;
			buildConfigurationList = 1431465120DE994C0017E119 /* Build configuration list for PBXNativeTarget "EspressifProvisionUITests" */;
			buildPhases = (
				1431463E20DE994C0017E119 /* Sources */,
				1431463F20DE994C0017E119 /* Frameworks */,
				1431464020DE994C0017E119 /* Resources */,
			);
			buildRules = (
			);
			dependencies = (
				1431464420DE994C0017E119 /* PBXTargetDependency */,
			);
			name = EspressifProvisionUITests;
			productName = EspressifProvisionUITests;
			productReference = 1431464220DE994C0017E119 /* EspressifProvisionUITests.xctest */;
			productType = "com.apple.product-type.bundle.ui-testing";
		};
/* End PBXNativeTarget section */

/* Begin PBXProject section */
		1431461B20DE994B0017E119 /* Project object */ = {
			isa = PBXProject;
			attributes = {
				LastSwiftUpdateCheck = 0940;
				LastUpgradeCheck = 0940;
				ORGANIZATIONNAME = Espressif;
				TargetAttributes = {
					1431462220DE994B0017E119 = {
						CreatedOnToolsVersion = 9.4.1;
						LastSwiftMigration = 1020;
						SystemCapabilities = {
							com.apple.BackgroundModes = {
								enabled = 1;
							};
							com.apple.Keychain = {
								enabled = 0;
							};
						};
					};
					1431463620DE994C0017E119 = {
						CreatedOnToolsVersion = 9.4.1;
						LastSwiftMigration = 1020;
						TestTargetID = 1431462220DE994B0017E119;
					};
					1431464120DE994C0017E119 = {
						CreatedOnToolsVersion = 9.4.1;
						LastSwiftMigration = 1020;
						TestTargetID = 1431462220DE994B0017E119;
					};
				};
			};
			buildConfigurationList = 1431461E20DE994B0017E119 /* Build configuration list for PBXProject "EspressifProvision" */;
			compatibilityVersion = "Xcode 9.3";
			developmentRegion = en;
			hasScannedForEncodings = 0;
			knownRegions = (
				en,
				Base,
			);
			mainGroup = 1431461A20DE994B0017E119;
			productRefGroup = 1431462420DE994B0017E119 /* Products */;
			projectDirPath = "";
			projectRoot = "";
			targets = (
				1431462220DE994B0017E119 /* EspressifProvision */,
				1431463620DE994C0017E119 /* EspressifProvisionTests */,
				1431464120DE994C0017E119 /* EspressifProvisionUITests */,
			);
		};
/* End PBXProject section */

/* Begin PBXResourcesBuildPhase section */
		1431462120DE994B0017E119 /* Resources */ = {
			isa = PBXResourcesBuildPhase;
			buildActionMask = 2147483647;
			files = (
				1431463120DE994C0017E119 /* LaunchScreen.storyboard in Resources */,
				1431462E20DE994C0017E119 /* Assets.xcassets in Resources */,
				1431462C20DE994B0017E119 /* Main.storyboard in Resources */,
				F1DD7097229FCAB10092DAB9 /* Bookerly-Italic.ttf in Resources */,
				F1DD709D229FDF5E0092DAB9 /* AmazonEmberDisplay_Rg.ttf in Resources */,
				F1DD709B229FDE6C0092DAB9 /* AmazonEmberDisplay_Md.ttf in Resources */,
				F1DD7095229FC8620092DAB9 /* AmazonEmberDisplay_Lt.ttf in Resources */,
			);
			runOnlyForDeploymentPostprocessing = 0;
		};
		1431463520DE994C0017E119 /* Resources */ = {
			isa = PBXResourcesBuildPhase;
			buildActionMask = 2147483647;
			files = (
			);
			runOnlyForDeploymentPostprocessing = 0;
		};
		1431464020DE994C0017E119 /* Resources */ = {
			isa = PBXResourcesBuildPhase;
			buildActionMask = 2147483647;
			files = (
			);
			runOnlyForDeploymentPostprocessing = 0;
		};
/* End PBXResourcesBuildPhase section */

/* Begin PBXShellScriptBuildPhase section */
		00DB2C32147AC4521007D2AB /* [CP] Check Pods Manifest.lock */ = {
			isa = PBXShellScriptBuildPhase;
			buildActionMask = 2147483647;
			files = (
			);
			inputPaths = (
				"${PODS_PODFILE_DIR_PATH}/Podfile.lock",
				"${PODS_ROOT}/Manifest.lock",
			);
			name = "[CP] Check Pods Manifest.lock";
			outputPaths = (
				"$(DERIVED_FILE_DIR)/Pods-EspressifProvisionAll-EspressifProvision-checkManifestLockResult.txt",
			);
			runOnlyForDeploymentPostprocessing = 0;
			shellPath = /bin/sh;
			shellScript = "diff \"${PODS_PODFILE_DIR_PATH}/Podfile.lock\" \"${PODS_ROOT}/Manifest.lock\" > /dev/null\nif [ $? != 0 ] ; then\n    # print error to STDERR\n    echo \"error: The sandbox is not in sync with the Podfile.lock. Run 'pod install' or update your CocoaPods installation.\" >&2\n    exit 1\nfi\n# This output is used by Xcode 'outputs' to avoid re-running this script phase.\necho \"SUCCESS\" > \"${SCRIPT_OUTPUT_FILE_0}\"\n";
			showEnvVarsInLog = 0;
		};
		1487EBE92123D8C4007F44A6 /* Format code */ = {
			isa = PBXShellScriptBuildPhase;
			buildActionMask = 2147483647;
			files = (
			);
			inputPaths = (
			);
			name = "Format code";
			outputPaths = (
			);
			runOnlyForDeploymentPostprocessing = 0;
			shellPath = /bin/sh;
			shellScript = "swiftformat .";
		};
		14E4319221118AD000A76D62 /* Generate Swift Proto files */ = {
			isa = PBXShellScriptBuildPhase;
			buildActionMask = 2147483647;
			files = (
			);
			inputPaths = (
			);
			name = "Generate Swift Proto files";
			outputPaths = (
			);
			runOnlyForDeploymentPostprocessing = 0;
			shellPath = /bin/sh;
			shellScript = "cd ../\nprotoc -I=proto --swift_out=$SRCROOT/EspressifProvision/proto proto/*.proto\n";
		};
		67053E87E3FA0F38C5C8376F /* [CP] Embed Pods Frameworks */ = {
			isa = PBXShellScriptBuildPhase;
			buildActionMask = 2147483647;
			files = (
			);
			inputFileListPaths = (
				"${PODS_ROOT}/Target Support Files/Pods-EspressifProvisionAll-EspressifProvision/Pods-EspressifProvisionAll-EspressifProvision-frameworks-${CONFIGURATION}-input-files.xcfilelist",
			);
			name = "[CP] Embed Pods Frameworks";
			outputFileListPaths = (
				"${PODS_ROOT}/Target Support Files/Pods-EspressifProvisionAll-EspressifProvision/Pods-EspressifProvisionAll-EspressifProvision-frameworks-${CONFIGURATION}-output-files.xcfilelist",
			);
			runOnlyForDeploymentPostprocessing = 0;
			shellPath = /bin/sh;
			shellScript = "\"${PODS_ROOT}/Target Support Files/Pods-EspressifProvisionAll-EspressifProvision/Pods-EspressifProvisionAll-EspressifProvision-frameworks.sh\"\n";
			showEnvVarsInLog = 0;
		};
		BC6043E63EC0B0F301552320 /* [CP] Embed Pods Frameworks */ = {
			isa = PBXShellScriptBuildPhase;
			buildActionMask = 2147483647;
			files = (
			);
			inputFileListPaths = (
				"${PODS_ROOT}/Target Support Files/Pods-EspressifProvisionAll-EspressifProvisionTests/Pods-EspressifProvisionAll-EspressifProvisionTests-frameworks-${CONFIGURATION}-input-files.xcfilelist",
			);
			name = "[CP] Embed Pods Frameworks";
			outputFileListPaths = (
				"${PODS_ROOT}/Target Support Files/Pods-EspressifProvisionAll-EspressifProvisionTests/Pods-EspressifProvisionAll-EspressifProvisionTests-frameworks-${CONFIGURATION}-output-files.xcfilelist",
			);
			runOnlyForDeploymentPostprocessing = 0;
			shellPath = /bin/sh;
			shellScript = "\"${PODS_ROOT}/Target Support Files/Pods-EspressifProvisionAll-EspressifProvisionTests/Pods-EspressifProvisionAll-EspressifProvisionTests-frameworks.sh\"\n";
			showEnvVarsInLog = 0;
		};
		D282A8FC0F41CD28BF8F6877 /* [CP] Check Pods Manifest.lock */ = {
			isa = PBXShellScriptBuildPhase;
			buildActionMask = 2147483647;
			files = (
			);
			inputPaths = (
				"${PODS_PODFILE_DIR_PATH}/Podfile.lock",
				"${PODS_ROOT}/Manifest.lock",
			);
			name = "[CP] Check Pods Manifest.lock";
			outputPaths = (
				"$(DERIVED_FILE_DIR)/Pods-EspressifProvisionAll-EspressifProvisionTests-checkManifestLockResult.txt",
			);
			runOnlyForDeploymentPostprocessing = 0;
			shellPath = /bin/sh;
			shellScript = "diff \"${PODS_PODFILE_DIR_PATH}/Podfile.lock\" \"${PODS_ROOT}/Manifest.lock\" > /dev/null\nif [ $? != 0 ] ; then\n    # print error to STDERR\n    echo \"error: The sandbox is not in sync with the Podfile.lock. Run 'pod install' or update your CocoaPods installation.\" >&2\n    exit 1\nfi\n# This output is used by Xcode 'outputs' to avoid re-running this script phase.\necho \"SUCCESS\" > \"${SCRIPT_OUTPUT_FILE_0}\"\n";
			showEnvVarsInLog = 0;
		};
/* End PBXShellScriptBuildPhase section */

/* Begin PBXSourcesBuildPhase section */
		1431461F20DE994B0017E119 /* Sources */ = {
			isa = PBXSourcesBuildPhase;
			buildActionMask = 2147483647;
			files = (
				1431468220DEB6F50017E119 /* Security0.swift in Sources */,
				F1342A48229D697B00AD8626 /* Constants.swift in Sources */,
				F1DD7099229FCEDE0092DAB9 /* DeviceDetailViewController.swift in Sources */,
				1431469820E387C60017E119 /* sec1.pb.swift in Sources */,
				F1DDA07623855BFB0005F982 /* LanguageListTableViewController.swift in Sources */,
				F18C3AB6229BECE1007C197F /* AlexaDevice.swift in Sources */,
				F18C3ABE229BF4D4007C197F /* SSDPService.swift in Sources */,
				14DE671E20ECD04100941522 /* BLETransport.swift in Sources */,
				149774DF210C87AB00022841 /* DataExtensions.swift in Sources */,
				1431468E20E3823F0017E119 /* Provision.swift in Sources */,
				F1DDA0722382AD880005F982 /* SoundSettingViewController.swift in Sources */,
				1431469920E387C60017E119 /* sec0.pb.swift in Sources */,
				14DE671C20EC94C600941522 /* ConfigureAVS.swift in Sources */,
				1431468420DF69C30017E119 /* Security1.swift in Sources */,
				F1DCEC2D2297D577005918FE /* WifiListTableViewCell.swift in Sources */,
				143146B520EB273B0017E119 /* ProvisionViewController.swift in Sources */,
				F1DDA06C2359CE590005F982 /* Utility.swift in Sources */,
				1431462920DE994B0017E119 /* ViewController.swift in Sources */,
				149774DD210C799900022841 /* CryptoAES.swift in Sources */,
				F11B547422DDE41A00F7D0D3 /* StatusViewController.swift in Sources */,
				1431466920DEAD1A0017E119 /* SoftAPTransport.swift in Sources */,
				1431469B20E387C60017E119 /* constants.pb.swift in Sources */,
				F1342A4B229E7D8700AD8626 /* DeviceListTableViewCell.swift in Sources */,
				F1DDA0742383C7130005F982 /* AboutViewController.swift in Sources */,
				149774E1210C89E600022841 /* ArrayExtensions.swift in Sources */,
				F1DDA06E2360198E0005F982 /* ConfigureDevice.swift in Sources */,
				1431466720DEAC220017E119 /* Security.swift in Sources */,
				1431468720DFA58E0017E119 /* HexUtils.swift in Sources */,
				F1EB558923043B1400AEEBE3 /* BLEDeviceListViewCell.swift in Sources */,
				F18C3AB8229BEDB2007C197F /* ScannedLocalDevicesVC.swift in Sources */,
				F1F339572296703C000F53A0 /* wifi_scan.pb.swift in Sources */,
				F18C3ABF229BF4D4007C197F /* SSDPDiscovery.swift in Sources */,
				143146B320EB22470017E119 /* ProvisionLandingViewController.swift in Sources */,
				1431468B20E37B980017E119 /* Session.swift in Sources */,
				F1B464B5239A50BE0090B346 /* AppInfoViewController.swift in Sources */,
				143146AA20EA29E90017E119 /* LoginWithAmazonViewController.swift in Sources */,
				1431469F20E387C60017E119 /* wifi_constants.pb.swift in Sources */,
				149774E3210C8A0000022841 /* StringExtensions.swift in Sources */,
				14A6EA0E2108DF95007F9407 /* wifi_config.pb.swift in Sources */,
				1431466520DEA97C0017E119 /* Transport.swift in Sources */,
				144149442126AE09002AD5E1 /* SuccessViewController.swift in Sources */,
				14706917211050EE00F8E1D8 /* BLELandingViewController.swift in Sources */,
				1431462720DE994B0017E119 /* AppDelegate.swift in Sources */,
				1431469D20E387C60017E119 /* session.pb.swift in Sources */,
				F184C9E4228C3E8B0034C5B7 /* AESDecryptor.m in Sources */,
				1431469E20E387C60017E119 /* avsconfig.pb.swift in Sources */,
				F1DCEC292296CB94005918FE /* ScanWifiList.swift in Sources */,
				F1DDA070237AB9210005F982 /* DeviceSettingViewController.swift in Sources */,
			);
			runOnlyForDeploymentPostprocessing = 0;
		};
		1431463320DE994C0017E119 /* Sources */ = {
			isa = PBXSourcesBuildPhase;
			buildActionMask = 2147483647;
			files = (
				1431463C20DE994C0017E119 /* EspressifProvisionTests.swift in Sources */,
			);
			runOnlyForDeploymentPostprocessing = 0;
		};
		1431463E20DE994C0017E119 /* Sources */ = {
			isa = PBXSourcesBuildPhase;
			buildActionMask = 2147483647;
			files = (
				1431464720DE994C0017E119 /* EspressifProvisionUITests.swift in Sources */,
			);
			runOnlyForDeploymentPostprocessing = 0;
		};
/* End PBXSourcesBuildPhase section */

/* Begin PBXTargetDependency section */
		1431463920DE994C0017E119 /* PBXTargetDependency */ = {
			isa = PBXTargetDependency;
			target = 1431462220DE994B0017E119 /* EspressifProvision */;
			targetProxy = 1431463820DE994C0017E119 /* PBXContainerItemProxy */;
		};
		1431464420DE994C0017E119 /* PBXTargetDependency */ = {
			isa = PBXTargetDependency;
			target = 1431462220DE994B0017E119 /* EspressifProvision */;
			targetProxy = 1431464320DE994C0017E119 /* PBXContainerItemProxy */;
		};
/* End PBXTargetDependency section */

/* Begin PBXVariantGroup section */
		1431462A20DE994B0017E119 /* Main.storyboard */ = {
			isa = PBXVariantGroup;
			children = (
				1431462B20DE994B0017E119 /* Base */,
			);
			name = Main.storyboard;
			sourceTree = "<group>";
		};
		1431462F20DE994C0017E119 /* LaunchScreen.storyboard */ = {
			isa = PBXVariantGroup;
			children = (
				1431463020DE994C0017E119 /* Base */,
			);
			name = LaunchScreen.storyboard;
			sourceTree = "<group>";
		};
/* End PBXVariantGroup section */

/* Begin XCBuildConfiguration section */
		1431464920DE994C0017E119 /* Debug */ = {
			isa = XCBuildConfiguration;
			buildSettings = {
				ALWAYS_SEARCH_USER_PATHS = NO;
				CLANG_ANALYZER_NONNULL = YES;
				CLANG_ANALYZER_NUMBER_OBJECT_CONVERSION = YES_AGGRESSIVE;
				CLANG_CXX_LANGUAGE_STANDARD = "gnu++14";
				CLANG_CXX_LIBRARY = "libc++";
				CLANG_ENABLE_MODULES = YES;
				CLANG_ENABLE_OBJC_ARC = YES;
				CLANG_ENABLE_OBJC_WEAK = YES;
				CLANG_WARN_BLOCK_CAPTURE_AUTORELEASING = YES;
				CLANG_WARN_BOOL_CONVERSION = YES;
				CLANG_WARN_COMMA = YES;
				CLANG_WARN_CONSTANT_CONVERSION = YES;
				CLANG_WARN_DEPRECATED_OBJC_IMPLEMENTATIONS = YES;
				CLANG_WARN_DIRECT_OBJC_ISA_USAGE = YES_ERROR;
				CLANG_WARN_DOCUMENTATION_COMMENTS = YES;
				CLANG_WARN_EMPTY_BODY = YES;
				CLANG_WARN_ENUM_CONVERSION = YES;
				CLANG_WARN_INFINITE_RECURSION = YES;
				CLANG_WARN_INT_CONVERSION = YES;
				CLANG_WARN_NON_LITERAL_NULL_CONVERSION = YES;
				CLANG_WARN_OBJC_IMPLICIT_RETAIN_SELF = YES;
				CLANG_WARN_OBJC_LITERAL_CONVERSION = YES;
				CLANG_WARN_OBJC_ROOT_CLASS = YES_ERROR;
				CLANG_WARN_RANGE_LOOP_ANALYSIS = YES;
				CLANG_WARN_STRICT_PROTOTYPES = YES;
				CLANG_WARN_SUSPICIOUS_MOVE = YES;
				CLANG_WARN_UNGUARDED_AVAILABILITY = YES_AGGRESSIVE;
				CLANG_WARN_UNREACHABLE_CODE = YES;
				CLANG_WARN__DUPLICATE_METHOD_MATCH = YES;
				CODE_SIGN_IDENTITY = "iPhone Developer";
				COPY_PHASE_STRIP = NO;
				DEBUG_INFORMATION_FORMAT = dwarf;
				ENABLE_STRICT_OBJC_MSGSEND = YES;
				ENABLE_TESTABILITY = YES;
				GCC_C_LANGUAGE_STANDARD = gnu11;
				GCC_DYNAMIC_NO_PIC = NO;
				GCC_NO_COMMON_BLOCKS = YES;
				GCC_OPTIMIZATION_LEVEL = 0;
				GCC_PREPROCESSOR_DEFINITIONS = (
					"DEBUG=1",
					"$(inherited)",
				);
				GCC_WARN_64_TO_32_BIT_CONVERSION = YES;
				GCC_WARN_ABOUT_RETURN_TYPE = YES_ERROR;
				GCC_WARN_UNDECLARED_SELECTOR = YES;
				GCC_WARN_UNINITIALIZED_AUTOS = YES_AGGRESSIVE;
				GCC_WARN_UNUSED_FUNCTION = YES;
				GCC_WARN_UNUSED_VARIABLE = YES;
				IPHONEOS_DEPLOYMENT_TARGET = 11.4;
				MTL_ENABLE_DEBUG_INFO = YES;
				ONLY_ACTIVE_ARCH = YES;
				SDKROOT = iphoneos;
				SWIFT_ACTIVE_COMPILATION_CONDITIONS = DEBUG;
				SWIFT_OPTIMIZATION_LEVEL = "-Onone";
			};
			name = Debug;
		};
		1431464A20DE994C0017E119 /* Release */ = {
			isa = XCBuildConfiguration;
			buildSettings = {
				ALWAYS_SEARCH_USER_PATHS = NO;
				CLANG_ANALYZER_NONNULL = YES;
				CLANG_ANALYZER_NUMBER_OBJECT_CONVERSION = YES_AGGRESSIVE;
				CLANG_CXX_LANGUAGE_STANDARD = "gnu++14";
				CLANG_CXX_LIBRARY = "libc++";
				CLANG_ENABLE_MODULES = YES;
				CLANG_ENABLE_OBJC_ARC = YES;
				CLANG_ENABLE_OBJC_WEAK = YES;
				CLANG_WARN_BLOCK_CAPTURE_AUTORELEASING = YES;
				CLANG_WARN_BOOL_CONVERSION = YES;
				CLANG_WARN_COMMA = YES;
				CLANG_WARN_CONSTANT_CONVERSION = YES;
				CLANG_WARN_DEPRECATED_OBJC_IMPLEMENTATIONS = YES;
				CLANG_WARN_DIRECT_OBJC_ISA_USAGE = YES_ERROR;
				CLANG_WARN_DOCUMENTATION_COMMENTS = YES;
				CLANG_WARN_EMPTY_BODY = YES;
				CLANG_WARN_ENUM_CONVERSION = YES;
				CLANG_WARN_INFINITE_RECURSION = YES;
				CLANG_WARN_INT_CONVERSION = YES;
				CLANG_WARN_NON_LITERAL_NULL_CONVERSION = YES;
				CLANG_WARN_OBJC_IMPLICIT_RETAIN_SELF = YES;
				CLANG_WARN_OBJC_LITERAL_CONVERSION = YES;
				CLANG_WARN_OBJC_ROOT_CLASS = YES_ERROR;
				CLANG_WARN_RANGE_LOOP_ANALYSIS = YES;
				CLANG_WARN_STRICT_PROTOTYPES = YES;
				CLANG_WARN_SUSPICIOUS_MOVE = YES;
				CLANG_WARN_UNGUARDED_AVAILABILITY = YES_AGGRESSIVE;
				CLANG_WARN_UNREACHABLE_CODE = YES;
				CLANG_WARN__DUPLICATE_METHOD_MATCH = YES;
				CODE_SIGN_IDENTITY = "iPhone Developer";
				COPY_PHASE_STRIP = NO;
				DEBUG_INFORMATION_FORMAT = "dwarf-with-dsym";
				ENABLE_NS_ASSERTIONS = NO;
				ENABLE_STRICT_OBJC_MSGSEND = YES;
				GCC_C_LANGUAGE_STANDARD = gnu11;
				GCC_NO_COMMON_BLOCKS = YES;
				GCC_WARN_64_TO_32_BIT_CONVERSION = YES;
				GCC_WARN_ABOUT_RETURN_TYPE = YES_ERROR;
				GCC_WARN_UNDECLARED_SELECTOR = YES;
				GCC_WARN_UNINITIALIZED_AUTOS = YES_AGGRESSIVE;
				GCC_WARN_UNUSED_FUNCTION = YES;
				GCC_WARN_UNUSED_VARIABLE = YES;
				IPHONEOS_DEPLOYMENT_TARGET = 11.4;
				MTL_ENABLE_DEBUG_INFO = NO;
				SDKROOT = iphoneos;
				SWIFT_COMPILATION_MODE = wholemodule;
				SWIFT_OPTIMIZATION_LEVEL = "-O";
				VALIDATE_PRODUCT = YES;
			};
			name = Release;
		};
		1431464C20DE994C0017E119 /* Debug */ = {
			isa = XCBuildConfiguration;
			baseConfigurationReference = EA24507D63588F8C9C0C451B /* Pods-EspressifProvisionAll-EspressifProvision.debug.xcconfig */;
			buildSettings = {
				ASSETCATALOG_COMPILER_APPICON_NAME = AppIcon;
				CLANG_ENABLE_MODULES = YES;
				CODE_SIGN_IDENTITY = "iPhone Developer";
				CODE_SIGN_STYLE = Automatic;
				CURRENT_PROJECT_VERSION = 1;
				DEVELOPMENT_TEAM = QWXF6GB4AV;
				FRAMEWORK_SEARCH_PATHS = (
					"$(inherited)",
					"$(PROJECT_DIR)",
				);
				INFOPLIST_FILE = EspressifProvision/Info.plist;
				IPHONEOS_DEPLOYMENT_TARGET = 11.0;
				LD_RUNPATH_SEARCH_PATHS = (
					"$(inherited)",
					"@executable_path/Frameworks",
				);
<<<<<<< HEAD
				PRODUCT_BUNDLE_IDENTIFIER = com.espressif.avs.provisioning.ble;
=======
				MARKETING_VERSION = 2.0;
				PRODUCT_BUNDLE_IDENTIFIER = com.espressif.provbleavs;
>>>>>>> 3bf859ba
				PRODUCT_NAME = "$(TARGET_NAME)";
				PROVISIONING_PROFILE_SPECIFIER = "";
				SWIFT_OBJC_BRIDGING_HEADER = "EspressifProvision/EspressifProvision-Bridging-Header.h";
				SWIFT_OPTIMIZATION_LEVEL = "-Onone";
				SWIFT_VERSION = 5.0;
				TARGETED_DEVICE_FAMILY = "1,2";
			};
			name = Debug;
		};
		1431464D20DE994C0017E119 /* Release */ = {
			isa = XCBuildConfiguration;
			baseConfigurationReference = 8AEE1EA339EF845B350B9461 /* Pods-EspressifProvisionAll-EspressifProvision.release.xcconfig */;
			buildSettings = {
				ASSETCATALOG_COMPILER_APPICON_NAME = AppIcon;
				CLANG_ENABLE_MODULES = YES;
				CODE_SIGN_IDENTITY = "iPhone Developer";
				CODE_SIGN_STYLE = Automatic;
				CURRENT_PROJECT_VERSION = 1;
				DEVELOPMENT_TEAM = QWXF6GB4AV;
				FRAMEWORK_SEARCH_PATHS = (
					"$(inherited)",
					"$(PROJECT_DIR)",
				);
				INFOPLIST_FILE = EspressifProvision/Info.plist;
				IPHONEOS_DEPLOYMENT_TARGET = 11.0;
				LD_RUNPATH_SEARCH_PATHS = (
					"$(inherited)",
					"@executable_path/Frameworks",
				);
<<<<<<< HEAD
				PRODUCT_BUNDLE_IDENTIFIER = com.espressif.avs.provisioning.ble;
=======
				MARKETING_VERSION = 2.0;
				PRODUCT_BUNDLE_IDENTIFIER = com.espressif.provbleavs;
>>>>>>> 3bf859ba
				PRODUCT_NAME = "$(TARGET_NAME)";
				PROVISIONING_PROFILE_SPECIFIER = "";
				SWIFT_OBJC_BRIDGING_HEADER = "EspressifProvision/EspressifProvision-Bridging-Header.h";
				SWIFT_VERSION = 5.0;
				TARGETED_DEVICE_FAMILY = "1,2";
			};
			name = Release;
		};
		1431464F20DE994C0017E119 /* Debug */ = {
			isa = XCBuildConfiguration;
			baseConfigurationReference = 7CE47562693DE92E6C4EA993 /* Pods-EspressifProvisionAll-EspressifProvisionTests.debug.xcconfig */;
			buildSettings = {
				ALWAYS_EMBED_SWIFT_STANDARD_LIBRARIES = YES;
				BUNDLE_LOADER = "$(TEST_HOST)";
				CODE_SIGN_STYLE = Automatic;
				DEVELOPMENT_TEAM = Y9ZJ436PPN;
				INFOPLIST_FILE = EspressifProvisionTests/Info.plist;
				LD_RUNPATH_SEARCH_PATHS = (
					"$(inherited)",
					"@executable_path/Frameworks",
					"@loader_path/Frameworks",
				);
				PRODUCT_BUNDLE_IDENTIFIER = com.espressif.EspressifProvisionTests;
				PRODUCT_NAME = "$(TARGET_NAME)";
				SWIFT_VERSION = 5.0;
				TARGETED_DEVICE_FAMILY = "1,2";
				TEST_HOST = "$(BUILT_PRODUCTS_DIR)/EspressifProvision.app/EspressifProvision";
			};
			name = Debug;
		};
		1431465020DE994C0017E119 /* Release */ = {
			isa = XCBuildConfiguration;
			baseConfigurationReference = D2B4EC5704D46C3EA9A47720 /* Pods-EspressifProvisionAll-EspressifProvisionTests.release.xcconfig */;
			buildSettings = {
				ALWAYS_EMBED_SWIFT_STANDARD_LIBRARIES = YES;
				BUNDLE_LOADER = "$(TEST_HOST)";
				CODE_SIGN_STYLE = Automatic;
				DEVELOPMENT_TEAM = Y9ZJ436PPN;
				INFOPLIST_FILE = EspressifProvisionTests/Info.plist;
				LD_RUNPATH_SEARCH_PATHS = (
					"$(inherited)",
					"@executable_path/Frameworks",
					"@loader_path/Frameworks",
				);
				PRODUCT_BUNDLE_IDENTIFIER = com.espressif.EspressifProvisionTests;
				PRODUCT_NAME = "$(TARGET_NAME)";
				SWIFT_VERSION = 5.0;
				TARGETED_DEVICE_FAMILY = "1,2";
				TEST_HOST = "$(BUILT_PRODUCTS_DIR)/EspressifProvision.app/EspressifProvision";
			};
			name = Release;
		};
		1431465220DE994C0017E119 /* Debug */ = {
			isa = XCBuildConfiguration;
			buildSettings = {
				ALWAYS_EMBED_SWIFT_STANDARD_LIBRARIES = YES;
				CODE_SIGN_STYLE = Automatic;
				DEVELOPMENT_TEAM = Y9ZJ436PPN;
				INFOPLIST_FILE = EspressifProvisionUITests/Info.plist;
				LD_RUNPATH_SEARCH_PATHS = (
					"$(inherited)",
					"@executable_path/Frameworks",
					"@loader_path/Frameworks",
				);
				PRODUCT_BUNDLE_IDENTIFIER = com.espressif.EspressifProvisionUITests;
				PRODUCT_NAME = "$(TARGET_NAME)";
				SWIFT_VERSION = 5.0;
				TARGETED_DEVICE_FAMILY = "1,2";
				TEST_TARGET_NAME = EspressifProvision;
			};
			name = Debug;
		};
		1431465320DE994C0017E119 /* Release */ = {
			isa = XCBuildConfiguration;
			buildSettings = {
				ALWAYS_EMBED_SWIFT_STANDARD_LIBRARIES = YES;
				CODE_SIGN_STYLE = Automatic;
				DEVELOPMENT_TEAM = Y9ZJ436PPN;
				INFOPLIST_FILE = EspressifProvisionUITests/Info.plist;
				LD_RUNPATH_SEARCH_PATHS = (
					"$(inherited)",
					"@executable_path/Frameworks",
					"@loader_path/Frameworks",
				);
				PRODUCT_BUNDLE_IDENTIFIER = com.espressif.EspressifProvisionUITests;
				PRODUCT_NAME = "$(TARGET_NAME)";
				SWIFT_VERSION = 5.0;
				TARGETED_DEVICE_FAMILY = "1,2";
				TEST_TARGET_NAME = EspressifProvision;
			};
			name = Release;
		};
		14BB0D72211BF9FD00326DD9 /* WifiSec0AVS-Debug */ = {
			isa = XCBuildConfiguration;
			buildSettings = {
				ALWAYS_SEARCH_USER_PATHS = NO;
				CLANG_ANALYZER_NONNULL = YES;
				CLANG_ANALYZER_NUMBER_OBJECT_CONVERSION = YES_AGGRESSIVE;
				CLANG_CXX_LANGUAGE_STANDARD = "gnu++14";
				CLANG_CXX_LIBRARY = "libc++";
				CLANG_ENABLE_MODULES = YES;
				CLANG_ENABLE_OBJC_ARC = YES;
				CLANG_ENABLE_OBJC_WEAK = YES;
				CLANG_WARN_BLOCK_CAPTURE_AUTORELEASING = YES;
				CLANG_WARN_BOOL_CONVERSION = YES;
				CLANG_WARN_COMMA = YES;
				CLANG_WARN_CONSTANT_CONVERSION = YES;
				CLANG_WARN_DEPRECATED_OBJC_IMPLEMENTATIONS = YES;
				CLANG_WARN_DIRECT_OBJC_ISA_USAGE = YES_ERROR;
				CLANG_WARN_DOCUMENTATION_COMMENTS = YES;
				CLANG_WARN_EMPTY_BODY = YES;
				CLANG_WARN_ENUM_CONVERSION = YES;
				CLANG_WARN_INFINITE_RECURSION = YES;
				CLANG_WARN_INT_CONVERSION = YES;
				CLANG_WARN_NON_LITERAL_NULL_CONVERSION = YES;
				CLANG_WARN_OBJC_IMPLICIT_RETAIN_SELF = YES;
				CLANG_WARN_OBJC_LITERAL_CONVERSION = YES;
				CLANG_WARN_OBJC_ROOT_CLASS = YES_ERROR;
				CLANG_WARN_RANGE_LOOP_ANALYSIS = YES;
				CLANG_WARN_STRICT_PROTOTYPES = YES;
				CLANG_WARN_SUSPICIOUS_MOVE = YES;
				CLANG_WARN_UNGUARDED_AVAILABILITY = YES_AGGRESSIVE;
				CLANG_WARN_UNREACHABLE_CODE = YES;
				CLANG_WARN__DUPLICATE_METHOD_MATCH = YES;
				CODE_SIGN_IDENTITY = "iPhone Developer";
				COPY_PHASE_STRIP = NO;
				DEBUG_INFORMATION_FORMAT = dwarf;
				ENABLE_STRICT_OBJC_MSGSEND = YES;
				ENABLE_TESTABILITY = YES;
				GCC_C_LANGUAGE_STANDARD = gnu11;
				GCC_DYNAMIC_NO_PIC = NO;
				GCC_NO_COMMON_BLOCKS = YES;
				GCC_OPTIMIZATION_LEVEL = 0;
				GCC_PREPROCESSOR_DEFINITIONS = (
					"DEBUG=1",
					"$(inherited)",
				);
				GCC_WARN_64_TO_32_BIT_CONVERSION = YES;
				GCC_WARN_ABOUT_RETURN_TYPE = YES_ERROR;
				GCC_WARN_UNDECLARED_SELECTOR = YES;
				GCC_WARN_UNINITIALIZED_AUTOS = YES_AGGRESSIVE;
				GCC_WARN_UNUSED_FUNCTION = YES;
				GCC_WARN_UNUSED_VARIABLE = YES;
				IPHONEOS_DEPLOYMENT_TARGET = 11.4;
				MTL_ENABLE_DEBUG_INFO = YES;
				ONLY_ACTIVE_ARCH = YES;
				SDKROOT = iphoneos;
				SWIFT_ACTIVE_COMPILATION_CONDITIONS = DEBUG;
				SWIFT_OPTIMIZATION_LEVEL = "-Onone";
			};
			name = "WifiSec0AVS-Debug";
		};
		14BB0D73211BF9FD00326DD9 /* WifiSec0AVS-Debug */ = {
			isa = XCBuildConfiguration;
			baseConfigurationReference = 7702B3A755451BEBE263CDD7 /* Pods-EspressifProvisionAll-EspressifProvision.wifisec0avs-debug.xcconfig */;
			buildSettings = {
				ASSETCATALOG_COMPILER_APPICON_NAME = AppIcon;
				CLANG_ENABLE_MODULES = YES;
				CODE_SIGN_IDENTITY = "iPhone Developer";
				CODE_SIGN_STYLE = Automatic;
				CURRENT_PROJECT_VERSION = 1;
				DEVELOPMENT_TEAM = QWXF6GB4AV;
				FRAMEWORK_SEARCH_PATHS = (
					"$(inherited)",
					"$(PROJECT_DIR)",
				);
				INFOPLIST_FILE = EspressifProvision/Info.plist;
				IPHONEOS_DEPLOYMENT_TARGET = 11.0;
				LD_RUNPATH_SEARCH_PATHS = (
					"$(inherited)",
					"@executable_path/Frameworks",
				);
				MARKETING_VERSION = 2.0;
				OTHER_SWIFT_FLAGS = "$(inherited) -DSEC0 -DWIFI -DAVS";
<<<<<<< HEAD
				PRODUCT_BUNDLE_IDENTIFIER = com.espressif.avs.provisioning.ble;
=======
				PRODUCT_BUNDLE_IDENTIFIER = com.espressif.provbleavs;
>>>>>>> 3bf859ba
				PRODUCT_NAME = "$(TARGET_NAME)";
				PROVISIONING_PROFILE_SPECIFIER = "";
				SWIFT_OBJC_BRIDGING_HEADER = "EspressifProvision/EspressifProvision-Bridging-Header.h";
				SWIFT_OPTIMIZATION_LEVEL = "-Onone";
				SWIFT_VERSION = 5.0;
				TARGETED_DEVICE_FAMILY = "1,2";
			};
			name = "WifiSec0AVS-Debug";
		};
		14BB0D74211BF9FD00326DD9 /* WifiSec0AVS-Debug */ = {
			isa = XCBuildConfiguration;
			baseConfigurationReference = AF1FC066F63BA3DFD17E6E18 /* Pods-EspressifProvisionAll-EspressifProvisionTests.wifisec0avs-debug.xcconfig */;
			buildSettings = {
				ALWAYS_EMBED_SWIFT_STANDARD_LIBRARIES = YES;
				BUNDLE_LOADER = "$(TEST_HOST)";
				CODE_SIGN_STYLE = Automatic;
				DEVELOPMENT_TEAM = Y9ZJ436PPN;
				INFOPLIST_FILE = EspressifProvisionTests/Info.plist;
				LD_RUNPATH_SEARCH_PATHS = (
					"$(inherited)",
					"@executable_path/Frameworks",
					"@loader_path/Frameworks",
				);
				PRODUCT_BUNDLE_IDENTIFIER = com.espressif.EspressifProvisionTests;
				PRODUCT_NAME = "$(TARGET_NAME)";
				SWIFT_VERSION = 5.0;
				TARGETED_DEVICE_FAMILY = "1,2";
				TEST_HOST = "$(BUILT_PRODUCTS_DIR)/EspressifProvision.app/EspressifProvision";
			};
			name = "WifiSec0AVS-Debug";
		};
		14BB0D75211BF9FD00326DD9 /* WifiSec0AVS-Debug */ = {
			isa = XCBuildConfiguration;
			buildSettings = {
				ALWAYS_EMBED_SWIFT_STANDARD_LIBRARIES = YES;
				CODE_SIGN_STYLE = Automatic;
				DEVELOPMENT_TEAM = Y9ZJ436PPN;
				INFOPLIST_FILE = EspressifProvisionUITests/Info.plist;
				LD_RUNPATH_SEARCH_PATHS = (
					"$(inherited)",
					"@executable_path/Frameworks",
					"@loader_path/Frameworks",
				);
				PRODUCT_BUNDLE_IDENTIFIER = com.espressif.EspressifProvisionUITests;
				PRODUCT_NAME = "$(TARGET_NAME)";
				SWIFT_VERSION = 5.0;
				TARGETED_DEVICE_FAMILY = "1,2";
				TEST_TARGET_NAME = EspressifProvision;
			};
			name = "WifiSec0AVS-Debug";
		};
		14BB0D76211C105F00326DD9 /* WifiSec0AVS-Release */ = {
			isa = XCBuildConfiguration;
			buildSettings = {
				ALWAYS_SEARCH_USER_PATHS = NO;
				CLANG_ANALYZER_NONNULL = YES;
				CLANG_ANALYZER_NUMBER_OBJECT_CONVERSION = YES_AGGRESSIVE;
				CLANG_CXX_LANGUAGE_STANDARD = "gnu++14";
				CLANG_CXX_LIBRARY = "libc++";
				CLANG_ENABLE_MODULES = YES;
				CLANG_ENABLE_OBJC_ARC = YES;
				CLANG_ENABLE_OBJC_WEAK = YES;
				CLANG_WARN_BLOCK_CAPTURE_AUTORELEASING = YES;
				CLANG_WARN_BOOL_CONVERSION = YES;
				CLANG_WARN_COMMA = YES;
				CLANG_WARN_CONSTANT_CONVERSION = YES;
				CLANG_WARN_DEPRECATED_OBJC_IMPLEMENTATIONS = YES;
				CLANG_WARN_DIRECT_OBJC_ISA_USAGE = YES_ERROR;
				CLANG_WARN_DOCUMENTATION_COMMENTS = YES;
				CLANG_WARN_EMPTY_BODY = YES;
				CLANG_WARN_ENUM_CONVERSION = YES;
				CLANG_WARN_INFINITE_RECURSION = YES;
				CLANG_WARN_INT_CONVERSION = YES;
				CLANG_WARN_NON_LITERAL_NULL_CONVERSION = YES;
				CLANG_WARN_OBJC_IMPLICIT_RETAIN_SELF = YES;
				CLANG_WARN_OBJC_LITERAL_CONVERSION = YES;
				CLANG_WARN_OBJC_ROOT_CLASS = YES_ERROR;
				CLANG_WARN_RANGE_LOOP_ANALYSIS = YES;
				CLANG_WARN_STRICT_PROTOTYPES = YES;
				CLANG_WARN_SUSPICIOUS_MOVE = YES;
				CLANG_WARN_UNGUARDED_AVAILABILITY = YES_AGGRESSIVE;
				CLANG_WARN_UNREACHABLE_CODE = YES;
				CLANG_WARN__DUPLICATE_METHOD_MATCH = YES;
				CODE_SIGN_IDENTITY = "iPhone Developer";
				COPY_PHASE_STRIP = NO;
				DEBUG_INFORMATION_FORMAT = "dwarf-with-dsym";
				ENABLE_NS_ASSERTIONS = NO;
				ENABLE_STRICT_OBJC_MSGSEND = YES;
				GCC_C_LANGUAGE_STANDARD = gnu11;
				GCC_NO_COMMON_BLOCKS = YES;
				GCC_WARN_64_TO_32_BIT_CONVERSION = YES;
				GCC_WARN_ABOUT_RETURN_TYPE = YES_ERROR;
				GCC_WARN_UNDECLARED_SELECTOR = YES;
				GCC_WARN_UNINITIALIZED_AUTOS = YES_AGGRESSIVE;
				GCC_WARN_UNUSED_FUNCTION = YES;
				GCC_WARN_UNUSED_VARIABLE = YES;
				IPHONEOS_DEPLOYMENT_TARGET = 11.4;
				MTL_ENABLE_DEBUG_INFO = NO;
				SDKROOT = iphoneos;
				SWIFT_COMPILATION_MODE = wholemodule;
				SWIFT_OPTIMIZATION_LEVEL = "-O";
				VALIDATE_PRODUCT = YES;
			};
			name = "WifiSec0AVS-Release";
		};
		14BB0D77211C105F00326DD9 /* WifiSec0AVS-Release */ = {
			isa = XCBuildConfiguration;
			baseConfigurationReference = 3F8EDE7640CC726AF912EA41 /* Pods-EspressifProvisionAll-EspressifProvision.wifisec0avs-release.xcconfig */;
			buildSettings = {
				ASSETCATALOG_COMPILER_APPICON_NAME = AppIcon;
				CLANG_ENABLE_MODULES = YES;
				CODE_SIGN_IDENTITY = "iPhone Developer";
				CODE_SIGN_STYLE = Automatic;
				CURRENT_PROJECT_VERSION = 1;
				DEVELOPMENT_TEAM = QWXF6GB4AV;
				FRAMEWORK_SEARCH_PATHS = (
					"$(inherited)",
					"$(PROJECT_DIR)",
				);
				INFOPLIST_FILE = EspressifProvision/Info.plist;
				IPHONEOS_DEPLOYMENT_TARGET = 11.0;
				LD_RUNPATH_SEARCH_PATHS = (
					"$(inherited)",
					"@executable_path/Frameworks",
				);
				MARKETING_VERSION = 2.0;
				OTHER_SWIFT_FLAGS = "$(inherited) \"-D\" \"COCOAPODS\" -DAVS -DSEC0 -DWIFI";
<<<<<<< HEAD
				PRODUCT_BUNDLE_IDENTIFIER = com.espressif.avs.provisioning.ble;
=======
				PRODUCT_BUNDLE_IDENTIFIER = com.espressif.provbleavs;
>>>>>>> 3bf859ba
				PRODUCT_NAME = "$(TARGET_NAME)";
				PROVISIONING_PROFILE_SPECIFIER = "";
				SWIFT_OBJC_BRIDGING_HEADER = "EspressifProvision/EspressifProvision-Bridging-Header.h";
				SWIFT_VERSION = 5.0;
				TARGETED_DEVICE_FAMILY = "1,2";
			};
			name = "WifiSec0AVS-Release";
		};
		14BB0D78211C105F00326DD9 /* WifiSec0AVS-Release */ = {
			isa = XCBuildConfiguration;
			baseConfigurationReference = 452376F6FA8529C3DAB84713 /* Pods-EspressifProvisionAll-EspressifProvisionTests.wifisec0avs-release.xcconfig */;
			buildSettings = {
				ALWAYS_EMBED_SWIFT_STANDARD_LIBRARIES = YES;
				BUNDLE_LOADER = "$(TEST_HOST)";
				CODE_SIGN_STYLE = Automatic;
				DEVELOPMENT_TEAM = Y9ZJ436PPN;
				INFOPLIST_FILE = EspressifProvisionTests/Info.plist;
				LD_RUNPATH_SEARCH_PATHS = (
					"$(inherited)",
					"@executable_path/Frameworks",
					"@loader_path/Frameworks",
				);
				PRODUCT_BUNDLE_IDENTIFIER = com.espressif.EspressifProvisionTests;
				PRODUCT_NAME = "$(TARGET_NAME)";
				SWIFT_VERSION = 5.0;
				TARGETED_DEVICE_FAMILY = "1,2";
				TEST_HOST = "$(BUILT_PRODUCTS_DIR)/EspressifProvision.app/EspressifProvision";
			};
			name = "WifiSec0AVS-Release";
		};
		14BB0D79211C105F00326DD9 /* WifiSec0AVS-Release */ = {
			isa = XCBuildConfiguration;
			buildSettings = {
				ALWAYS_EMBED_SWIFT_STANDARD_LIBRARIES = YES;
				CODE_SIGN_STYLE = Automatic;
				DEVELOPMENT_TEAM = Y9ZJ436PPN;
				INFOPLIST_FILE = EspressifProvisionUITests/Info.plist;
				LD_RUNPATH_SEARCH_PATHS = (
					"$(inherited)",
					"@executable_path/Frameworks",
					"@loader_path/Frameworks",
				);
				PRODUCT_BUNDLE_IDENTIFIER = com.espressif.EspressifProvisionUITests;
				PRODUCT_NAME = "$(TARGET_NAME)";
				SWIFT_VERSION = 5.0;
				TARGETED_DEVICE_FAMILY = "1,2";
				TEST_TARGET_NAME = EspressifProvision;
			};
			name = "WifiSec0AVS-Release";
		};
		14BB0D7A211C111600326DD9 /* WifiSec1AVS-Debug */ = {
			isa = XCBuildConfiguration;
			buildSettings = {
				ALWAYS_SEARCH_USER_PATHS = NO;
				CLANG_ANALYZER_NONNULL = YES;
				CLANG_ANALYZER_NUMBER_OBJECT_CONVERSION = YES_AGGRESSIVE;
				CLANG_CXX_LANGUAGE_STANDARD = "gnu++14";
				CLANG_CXX_LIBRARY = "libc++";
				CLANG_ENABLE_MODULES = YES;
				CLANG_ENABLE_OBJC_ARC = YES;
				CLANG_ENABLE_OBJC_WEAK = YES;
				CLANG_WARN_BLOCK_CAPTURE_AUTORELEASING = YES;
				CLANG_WARN_BOOL_CONVERSION = YES;
				CLANG_WARN_COMMA = YES;
				CLANG_WARN_CONSTANT_CONVERSION = YES;
				CLANG_WARN_DEPRECATED_OBJC_IMPLEMENTATIONS = YES;
				CLANG_WARN_DIRECT_OBJC_ISA_USAGE = YES_ERROR;
				CLANG_WARN_DOCUMENTATION_COMMENTS = YES;
				CLANG_WARN_EMPTY_BODY = YES;
				CLANG_WARN_ENUM_CONVERSION = YES;
				CLANG_WARN_INFINITE_RECURSION = YES;
				CLANG_WARN_INT_CONVERSION = YES;
				CLANG_WARN_NON_LITERAL_NULL_CONVERSION = YES;
				CLANG_WARN_OBJC_IMPLICIT_RETAIN_SELF = YES;
				CLANG_WARN_OBJC_LITERAL_CONVERSION = YES;
				CLANG_WARN_OBJC_ROOT_CLASS = YES_ERROR;
				CLANG_WARN_RANGE_LOOP_ANALYSIS = YES;
				CLANG_WARN_STRICT_PROTOTYPES = YES;
				CLANG_WARN_SUSPICIOUS_MOVE = YES;
				CLANG_WARN_UNGUARDED_AVAILABILITY = YES_AGGRESSIVE;
				CLANG_WARN_UNREACHABLE_CODE = YES;
				CLANG_WARN__DUPLICATE_METHOD_MATCH = YES;
				CODE_SIGN_IDENTITY = "iPhone Developer";
				COPY_PHASE_STRIP = NO;
				DEBUG_INFORMATION_FORMAT = dwarf;
				ENABLE_STRICT_OBJC_MSGSEND = YES;
				ENABLE_TESTABILITY = YES;
				GCC_C_LANGUAGE_STANDARD = gnu11;
				GCC_DYNAMIC_NO_PIC = NO;
				GCC_NO_COMMON_BLOCKS = YES;
				GCC_OPTIMIZATION_LEVEL = 0;
				GCC_PREPROCESSOR_DEFINITIONS = (
					"DEBUG=1",
					"$(inherited)",
				);
				GCC_WARN_64_TO_32_BIT_CONVERSION = YES;
				GCC_WARN_ABOUT_RETURN_TYPE = YES_ERROR;
				GCC_WARN_UNDECLARED_SELECTOR = YES;
				GCC_WARN_UNINITIALIZED_AUTOS = YES_AGGRESSIVE;
				GCC_WARN_UNUSED_FUNCTION = YES;
				GCC_WARN_UNUSED_VARIABLE = YES;
				IPHONEOS_DEPLOYMENT_TARGET = 11.4;
				MTL_ENABLE_DEBUG_INFO = YES;
				ONLY_ACTIVE_ARCH = YES;
				SDKROOT = iphoneos;
				SWIFT_ACTIVE_COMPILATION_CONDITIONS = DEBUG;
				SWIFT_OPTIMIZATION_LEVEL = "-Onone";
			};
			name = "WifiSec1AVS-Debug";
		};
		14BB0D7B211C111600326DD9 /* WifiSec1AVS-Debug */ = {
			isa = XCBuildConfiguration;
			baseConfigurationReference = F5A6E92635049FCEB2D5787E /* Pods-EspressifProvisionAll-EspressifProvision.wifisec1avs-debug.xcconfig */;
			buildSettings = {
				ASSETCATALOG_COMPILER_APPICON_NAME = AppIcon;
				CLANG_ENABLE_MODULES = YES;
				CODE_SIGN_IDENTITY = "iPhone Developer";
				CODE_SIGN_STYLE = Automatic;
				CURRENT_PROJECT_VERSION = 1;
				DEVELOPMENT_TEAM = QWXF6GB4AV;
				FRAMEWORK_SEARCH_PATHS = (
					"$(inherited)",
					"$(PROJECT_DIR)",
				);
				INFOPLIST_FILE = EspressifProvision/Info.plist;
				IPHONEOS_DEPLOYMENT_TARGET = 11.0;
				LD_RUNPATH_SEARCH_PATHS = (
					"$(inherited)",
					"@executable_path/Frameworks",
				);
				MARKETING_VERSION = 2.0;
				OTHER_SWIFT_FLAGS = "$(inherited) -DAVS -DSEC1 -DWIFI";
<<<<<<< HEAD
				PRODUCT_BUNDLE_IDENTIFIER = com.espressif.avs.provisioning.ble;
=======
				PRODUCT_BUNDLE_IDENTIFIER = com.espressif.provbleavs;
>>>>>>> 3bf859ba
				PRODUCT_NAME = "$(TARGET_NAME)";
				PROVISIONING_PROFILE_SPECIFIER = "";
				SWIFT_OBJC_BRIDGING_HEADER = "EspressifProvision/EspressifProvision-Bridging-Header.h";
				SWIFT_OPTIMIZATION_LEVEL = "-Onone";
				SWIFT_VERSION = 5.0;
				TARGETED_DEVICE_FAMILY = "1,2";
			};
			name = "WifiSec1AVS-Debug";
		};
		14BB0D7C211C111600326DD9 /* WifiSec1AVS-Debug */ = {
			isa = XCBuildConfiguration;
			baseConfigurationReference = 3684202BCB924DEAA059783A /* Pods-EspressifProvisionAll-EspressifProvisionTests.wifisec1avs-debug.xcconfig */;
			buildSettings = {
				ALWAYS_EMBED_SWIFT_STANDARD_LIBRARIES = YES;
				BUNDLE_LOADER = "$(TEST_HOST)";
				CODE_SIGN_STYLE = Automatic;
				DEVELOPMENT_TEAM = Y9ZJ436PPN;
				INFOPLIST_FILE = EspressifProvisionTests/Info.plist;
				LD_RUNPATH_SEARCH_PATHS = (
					"$(inherited)",
					"@executable_path/Frameworks",
					"@loader_path/Frameworks",
				);
				PRODUCT_BUNDLE_IDENTIFIER = com.espressif.EspressifProvisionTests;
				PRODUCT_NAME = "$(TARGET_NAME)";
				SWIFT_VERSION = 5.0;
				TARGETED_DEVICE_FAMILY = "1,2";
				TEST_HOST = "$(BUILT_PRODUCTS_DIR)/EspressifProvision.app/EspressifProvision";
			};
			name = "WifiSec1AVS-Debug";
		};
		14BB0D7D211C111600326DD9 /* WifiSec1AVS-Debug */ = {
			isa = XCBuildConfiguration;
			buildSettings = {
				ALWAYS_EMBED_SWIFT_STANDARD_LIBRARIES = YES;
				CODE_SIGN_STYLE = Automatic;
				DEVELOPMENT_TEAM = Y9ZJ436PPN;
				INFOPLIST_FILE = EspressifProvisionUITests/Info.plist;
				LD_RUNPATH_SEARCH_PATHS = (
					"$(inherited)",
					"@executable_path/Frameworks",
					"@loader_path/Frameworks",
				);
				PRODUCT_BUNDLE_IDENTIFIER = com.espressif.EspressifProvisionUITests;
				PRODUCT_NAME = "$(TARGET_NAME)";
				SWIFT_VERSION = 5.0;
				TARGETED_DEVICE_FAMILY = "1,2";
				TEST_TARGET_NAME = EspressifProvision;
			};
			name = "WifiSec1AVS-Debug";
		};
		14BB0D7E211C112400326DD9 /* WifiSec0-Debug */ = {
			isa = XCBuildConfiguration;
			buildSettings = {
				ALWAYS_SEARCH_USER_PATHS = NO;
				CLANG_ANALYZER_NONNULL = YES;
				CLANG_ANALYZER_NUMBER_OBJECT_CONVERSION = YES_AGGRESSIVE;
				CLANG_CXX_LANGUAGE_STANDARD = "gnu++14";
				CLANG_CXX_LIBRARY = "libc++";
				CLANG_ENABLE_MODULES = YES;
				CLANG_ENABLE_OBJC_ARC = YES;
				CLANG_ENABLE_OBJC_WEAK = YES;
				CLANG_WARN_BLOCK_CAPTURE_AUTORELEASING = YES;
				CLANG_WARN_BOOL_CONVERSION = YES;
				CLANG_WARN_COMMA = YES;
				CLANG_WARN_CONSTANT_CONVERSION = YES;
				CLANG_WARN_DEPRECATED_OBJC_IMPLEMENTATIONS = YES;
				CLANG_WARN_DIRECT_OBJC_ISA_USAGE = YES_ERROR;
				CLANG_WARN_DOCUMENTATION_COMMENTS = YES;
				CLANG_WARN_EMPTY_BODY = YES;
				CLANG_WARN_ENUM_CONVERSION = YES;
				CLANG_WARN_INFINITE_RECURSION = YES;
				CLANG_WARN_INT_CONVERSION = YES;
				CLANG_WARN_NON_LITERAL_NULL_CONVERSION = YES;
				CLANG_WARN_OBJC_IMPLICIT_RETAIN_SELF = YES;
				CLANG_WARN_OBJC_LITERAL_CONVERSION = YES;
				CLANG_WARN_OBJC_ROOT_CLASS = YES_ERROR;
				CLANG_WARN_RANGE_LOOP_ANALYSIS = YES;
				CLANG_WARN_STRICT_PROTOTYPES = YES;
				CLANG_WARN_SUSPICIOUS_MOVE = YES;
				CLANG_WARN_UNGUARDED_AVAILABILITY = YES_AGGRESSIVE;
				CLANG_WARN_UNREACHABLE_CODE = YES;
				CLANG_WARN__DUPLICATE_METHOD_MATCH = YES;
				CODE_SIGN_IDENTITY = "iPhone Developer";
				COPY_PHASE_STRIP = NO;
				DEBUG_INFORMATION_FORMAT = dwarf;
				ENABLE_STRICT_OBJC_MSGSEND = YES;
				ENABLE_TESTABILITY = YES;
				GCC_C_LANGUAGE_STANDARD = gnu11;
				GCC_DYNAMIC_NO_PIC = NO;
				GCC_NO_COMMON_BLOCKS = YES;
				GCC_OPTIMIZATION_LEVEL = 0;
				GCC_PREPROCESSOR_DEFINITIONS = (
					"DEBUG=1",
					"$(inherited)",
				);
				GCC_WARN_64_TO_32_BIT_CONVERSION = YES;
				GCC_WARN_ABOUT_RETURN_TYPE = YES_ERROR;
				GCC_WARN_UNDECLARED_SELECTOR = YES;
				GCC_WARN_UNINITIALIZED_AUTOS = YES_AGGRESSIVE;
				GCC_WARN_UNUSED_FUNCTION = YES;
				GCC_WARN_UNUSED_VARIABLE = YES;
				IPHONEOS_DEPLOYMENT_TARGET = 11.4;
				MTL_ENABLE_DEBUG_INFO = YES;
				ONLY_ACTIVE_ARCH = YES;
				SDKROOT = iphoneos;
				SWIFT_ACTIVE_COMPILATION_CONDITIONS = DEBUG;
				SWIFT_OPTIMIZATION_LEVEL = "-Onone";
			};
			name = "WifiSec0-Debug";
		};
		14BB0D7F211C112400326DD9 /* WifiSec0-Debug */ = {
			isa = XCBuildConfiguration;
			baseConfigurationReference = C9F80AFFF914218F4C795369 /* Pods-EspressifProvisionAll-EspressifProvision.wifisec0-debug.xcconfig */;
			buildSettings = {
				ASSETCATALOG_COMPILER_APPICON_NAME = AppIcon;
				CLANG_ENABLE_MODULES = YES;
				CODE_SIGN_IDENTITY = "iPhone Developer";
				CODE_SIGN_STYLE = Automatic;
				CURRENT_PROJECT_VERSION = 1;
				DEVELOPMENT_TEAM = QWXF6GB4AV;
				FRAMEWORK_SEARCH_PATHS = (
					"$(inherited)",
					"$(PROJECT_DIR)",
				);
				INFOPLIST_FILE = EspressifProvision/Info.plist;
				IPHONEOS_DEPLOYMENT_TARGET = 11.0;
				LD_RUNPATH_SEARCH_PATHS = (
					"$(inherited)",
					"@executable_path/Frameworks",
				);
				MARKETING_VERSION = 2.0;
				OTHER_SWIFT_FLAGS = "$(inherited) -DSEC0 -DWIFI";
<<<<<<< HEAD
				PRODUCT_BUNDLE_IDENTIFIER = com.espressif.avs.provisioning.ble;
=======
				PRODUCT_BUNDLE_IDENTIFIER = com.espressif.provbleavs;
>>>>>>> 3bf859ba
				PRODUCT_NAME = "$(TARGET_NAME)";
				PROVISIONING_PROFILE_SPECIFIER = "";
				SWIFT_OBJC_BRIDGING_HEADER = "EspressifProvision/EspressifProvision-Bridging-Header.h";
				SWIFT_OPTIMIZATION_LEVEL = "-Onone";
				SWIFT_VERSION = 5.0;
				TARGETED_DEVICE_FAMILY = "1,2";
			};
			name = "WifiSec0-Debug";
		};
		14BB0D80211C112400326DD9 /* WifiSec0-Debug */ = {
			isa = XCBuildConfiguration;
			baseConfigurationReference = C285865721D96C24054F1647 /* Pods-EspressifProvisionAll-EspressifProvisionTests.wifisec0-debug.xcconfig */;
			buildSettings = {
				ALWAYS_EMBED_SWIFT_STANDARD_LIBRARIES = YES;
				BUNDLE_LOADER = "$(TEST_HOST)";
				CODE_SIGN_STYLE = Automatic;
				DEVELOPMENT_TEAM = Y9ZJ436PPN;
				INFOPLIST_FILE = EspressifProvisionTests/Info.plist;
				LD_RUNPATH_SEARCH_PATHS = (
					"$(inherited)",
					"@executable_path/Frameworks",
					"@loader_path/Frameworks",
				);
				PRODUCT_BUNDLE_IDENTIFIER = com.espressif.EspressifProvisionTests;
				PRODUCT_NAME = "$(TARGET_NAME)";
				SWIFT_VERSION = 5.0;
				TARGETED_DEVICE_FAMILY = "1,2";
				TEST_HOST = "$(BUILT_PRODUCTS_DIR)/EspressifProvision.app/EspressifProvision";
			};
			name = "WifiSec0-Debug";
		};
		14BB0D81211C112400326DD9 /* WifiSec0-Debug */ = {
			isa = XCBuildConfiguration;
			buildSettings = {
				ALWAYS_EMBED_SWIFT_STANDARD_LIBRARIES = YES;
				CODE_SIGN_STYLE = Automatic;
				DEVELOPMENT_TEAM = Y9ZJ436PPN;
				INFOPLIST_FILE = EspressifProvisionUITests/Info.plist;
				LD_RUNPATH_SEARCH_PATHS = (
					"$(inherited)",
					"@executable_path/Frameworks",
					"@loader_path/Frameworks",
				);
				PRODUCT_BUNDLE_IDENTIFIER = com.espressif.EspressifProvisionUITests;
				PRODUCT_NAME = "$(TARGET_NAME)";
				SWIFT_VERSION = 5.0;
				TARGETED_DEVICE_FAMILY = "1,2";
				TEST_TARGET_NAME = EspressifProvision;
			};
			name = "WifiSec0-Debug";
		};
		14BB0D82211C113300326DD9 /* WifiSec1-Debug */ = {
			isa = XCBuildConfiguration;
			buildSettings = {
				ALWAYS_SEARCH_USER_PATHS = NO;
				CLANG_ANALYZER_NONNULL = YES;
				CLANG_ANALYZER_NUMBER_OBJECT_CONVERSION = YES_AGGRESSIVE;
				CLANG_CXX_LANGUAGE_STANDARD = "gnu++14";
				CLANG_CXX_LIBRARY = "libc++";
				CLANG_ENABLE_MODULES = YES;
				CLANG_ENABLE_OBJC_ARC = YES;
				CLANG_ENABLE_OBJC_WEAK = YES;
				CLANG_WARN_BLOCK_CAPTURE_AUTORELEASING = YES;
				CLANG_WARN_BOOL_CONVERSION = YES;
				CLANG_WARN_COMMA = YES;
				CLANG_WARN_CONSTANT_CONVERSION = YES;
				CLANG_WARN_DEPRECATED_OBJC_IMPLEMENTATIONS = YES;
				CLANG_WARN_DIRECT_OBJC_ISA_USAGE = YES_ERROR;
				CLANG_WARN_DOCUMENTATION_COMMENTS = YES;
				CLANG_WARN_EMPTY_BODY = YES;
				CLANG_WARN_ENUM_CONVERSION = YES;
				CLANG_WARN_INFINITE_RECURSION = YES;
				CLANG_WARN_INT_CONVERSION = YES;
				CLANG_WARN_NON_LITERAL_NULL_CONVERSION = YES;
				CLANG_WARN_OBJC_IMPLICIT_RETAIN_SELF = YES;
				CLANG_WARN_OBJC_LITERAL_CONVERSION = YES;
				CLANG_WARN_OBJC_ROOT_CLASS = YES_ERROR;
				CLANG_WARN_RANGE_LOOP_ANALYSIS = YES;
				CLANG_WARN_STRICT_PROTOTYPES = YES;
				CLANG_WARN_SUSPICIOUS_MOVE = YES;
				CLANG_WARN_UNGUARDED_AVAILABILITY = YES_AGGRESSIVE;
				CLANG_WARN_UNREACHABLE_CODE = YES;
				CLANG_WARN__DUPLICATE_METHOD_MATCH = YES;
				CODE_SIGN_IDENTITY = "iPhone Developer";
				COPY_PHASE_STRIP = NO;
				DEBUG_INFORMATION_FORMAT = dwarf;
				ENABLE_STRICT_OBJC_MSGSEND = YES;
				ENABLE_TESTABILITY = YES;
				GCC_C_LANGUAGE_STANDARD = gnu11;
				GCC_DYNAMIC_NO_PIC = NO;
				GCC_NO_COMMON_BLOCKS = YES;
				GCC_OPTIMIZATION_LEVEL = 0;
				GCC_PREPROCESSOR_DEFINITIONS = (
					"DEBUG=1",
					"$(inherited)",
				);
				GCC_WARN_64_TO_32_BIT_CONVERSION = YES;
				GCC_WARN_ABOUT_RETURN_TYPE = YES_ERROR;
				GCC_WARN_UNDECLARED_SELECTOR = YES;
				GCC_WARN_UNINITIALIZED_AUTOS = YES_AGGRESSIVE;
				GCC_WARN_UNUSED_FUNCTION = YES;
				GCC_WARN_UNUSED_VARIABLE = YES;
				IPHONEOS_DEPLOYMENT_TARGET = 11.4;
				MTL_ENABLE_DEBUG_INFO = YES;
				ONLY_ACTIVE_ARCH = YES;
				SDKROOT = iphoneos;
				SWIFT_ACTIVE_COMPILATION_CONDITIONS = DEBUG;
				SWIFT_OPTIMIZATION_LEVEL = "-Onone";
			};
			name = "WifiSec1-Debug";
		};
		14BB0D83211C113300326DD9 /* WifiSec1-Debug */ = {
			isa = XCBuildConfiguration;
			baseConfigurationReference = BF983879081F440E18364B1E /* Pods-EspressifProvisionAll-EspressifProvision.wifisec1-debug.xcconfig */;
			buildSettings = {
				ASSETCATALOG_COMPILER_APPICON_NAME = AppIcon;
				CLANG_ENABLE_MODULES = YES;
				CODE_SIGN_IDENTITY = "iPhone Developer";
				CODE_SIGN_STYLE = Automatic;
				CURRENT_PROJECT_VERSION = 1;
				DEVELOPMENT_TEAM = QWXF6GB4AV;
				FRAMEWORK_SEARCH_PATHS = (
					"$(inherited)",
					"$(PROJECT_DIR)",
				);
				INFOPLIST_FILE = EspressifProvision/Info.plist;
				IPHONEOS_DEPLOYMENT_TARGET = 11.0;
				LD_RUNPATH_SEARCH_PATHS = (
					"$(inherited)",
					"@executable_path/Frameworks",
				);
				MARKETING_VERSION = 2.0;
				OTHER_SWIFT_FLAGS = "$(inherited) -DSEC1 -DWIFI";
<<<<<<< HEAD
				PRODUCT_BUNDLE_IDENTIFIER = com.espressif.avs.provisioning.ble;
=======
				PRODUCT_BUNDLE_IDENTIFIER = com.espressif.provbleavs;
>>>>>>> 3bf859ba
				PRODUCT_NAME = "$(TARGET_NAME)";
				PROVISIONING_PROFILE_SPECIFIER = "";
				SWIFT_OBJC_BRIDGING_HEADER = "EspressifProvision/EspressifProvision-Bridging-Header.h";
				SWIFT_OPTIMIZATION_LEVEL = "-Onone";
				SWIFT_VERSION = 5.0;
				TARGETED_DEVICE_FAMILY = "1,2";
			};
			name = "WifiSec1-Debug";
		};
		14BB0D84211C113300326DD9 /* WifiSec1-Debug */ = {
			isa = XCBuildConfiguration;
			baseConfigurationReference = 3E2F85E1747058D90D13B2FA /* Pods-EspressifProvisionAll-EspressifProvisionTests.wifisec1-debug.xcconfig */;
			buildSettings = {
				ALWAYS_EMBED_SWIFT_STANDARD_LIBRARIES = YES;
				BUNDLE_LOADER = "$(TEST_HOST)";
				CODE_SIGN_STYLE = Automatic;
				DEVELOPMENT_TEAM = Y9ZJ436PPN;
				INFOPLIST_FILE = EspressifProvisionTests/Info.plist;
				LD_RUNPATH_SEARCH_PATHS = (
					"$(inherited)",
					"@executable_path/Frameworks",
					"@loader_path/Frameworks",
				);
				PRODUCT_BUNDLE_IDENTIFIER = com.espressif.EspressifProvisionTests;
				PRODUCT_NAME = "$(TARGET_NAME)";
				SWIFT_VERSION = 5.0;
				TARGETED_DEVICE_FAMILY = "1,2";
				TEST_HOST = "$(BUILT_PRODUCTS_DIR)/EspressifProvision.app/EspressifProvision";
			};
			name = "WifiSec1-Debug";
		};
		14BB0D85211C113300326DD9 /* WifiSec1-Debug */ = {
			isa = XCBuildConfiguration;
			buildSettings = {
				ALWAYS_EMBED_SWIFT_STANDARD_LIBRARIES = YES;
				CODE_SIGN_STYLE = Automatic;
				DEVELOPMENT_TEAM = Y9ZJ436PPN;
				INFOPLIST_FILE = EspressifProvisionUITests/Info.plist;
				LD_RUNPATH_SEARCH_PATHS = (
					"$(inherited)",
					"@executable_path/Frameworks",
					"@loader_path/Frameworks",
				);
				PRODUCT_BUNDLE_IDENTIFIER = com.espressif.EspressifProvisionUITests;
				PRODUCT_NAME = "$(TARGET_NAME)";
				SWIFT_VERSION = 5.0;
				TARGETED_DEVICE_FAMILY = "1,2";
				TEST_TARGET_NAME = EspressifProvision;
			};
			name = "WifiSec1-Debug";
		};
		14BB0D86211C12ED00326DD9 /* BLESec0AVS-Debug */ = {
			isa = XCBuildConfiguration;
			buildSettings = {
				ALWAYS_SEARCH_USER_PATHS = NO;
				CLANG_ANALYZER_NONNULL = YES;
				CLANG_ANALYZER_NUMBER_OBJECT_CONVERSION = YES_AGGRESSIVE;
				CLANG_CXX_LANGUAGE_STANDARD = "gnu++14";
				CLANG_CXX_LIBRARY = "libc++";
				CLANG_ENABLE_MODULES = YES;
				CLANG_ENABLE_OBJC_ARC = YES;
				CLANG_ENABLE_OBJC_WEAK = YES;
				CLANG_WARN_BLOCK_CAPTURE_AUTORELEASING = YES;
				CLANG_WARN_BOOL_CONVERSION = YES;
				CLANG_WARN_COMMA = YES;
				CLANG_WARN_CONSTANT_CONVERSION = YES;
				CLANG_WARN_DEPRECATED_OBJC_IMPLEMENTATIONS = YES;
				CLANG_WARN_DIRECT_OBJC_ISA_USAGE = YES_ERROR;
				CLANG_WARN_DOCUMENTATION_COMMENTS = YES;
				CLANG_WARN_EMPTY_BODY = YES;
				CLANG_WARN_ENUM_CONVERSION = YES;
				CLANG_WARN_INFINITE_RECURSION = YES;
				CLANG_WARN_INT_CONVERSION = YES;
				CLANG_WARN_NON_LITERAL_NULL_CONVERSION = YES;
				CLANG_WARN_OBJC_IMPLICIT_RETAIN_SELF = YES;
				CLANG_WARN_OBJC_LITERAL_CONVERSION = YES;
				CLANG_WARN_OBJC_ROOT_CLASS = YES_ERROR;
				CLANG_WARN_RANGE_LOOP_ANALYSIS = YES;
				CLANG_WARN_STRICT_PROTOTYPES = YES;
				CLANG_WARN_SUSPICIOUS_MOVE = YES;
				CLANG_WARN_UNGUARDED_AVAILABILITY = YES_AGGRESSIVE;
				CLANG_WARN_UNREACHABLE_CODE = YES;
				CLANG_WARN__DUPLICATE_METHOD_MATCH = YES;
				CODE_SIGN_IDENTITY = "iPhone Developer";
				COPY_PHASE_STRIP = NO;
				DEBUG_INFORMATION_FORMAT = dwarf;
				ENABLE_STRICT_OBJC_MSGSEND = YES;
				ENABLE_TESTABILITY = YES;
				GCC_C_LANGUAGE_STANDARD = gnu11;
				GCC_DYNAMIC_NO_PIC = NO;
				GCC_NO_COMMON_BLOCKS = YES;
				GCC_OPTIMIZATION_LEVEL = 0;
				GCC_PREPROCESSOR_DEFINITIONS = (
					"DEBUG=1",
					"$(inherited)",
				);
				GCC_WARN_64_TO_32_BIT_CONVERSION = YES;
				GCC_WARN_ABOUT_RETURN_TYPE = YES_ERROR;
				GCC_WARN_UNDECLARED_SELECTOR = YES;
				GCC_WARN_UNINITIALIZED_AUTOS = YES_AGGRESSIVE;
				GCC_WARN_UNUSED_FUNCTION = YES;
				GCC_WARN_UNUSED_VARIABLE = YES;
				IPHONEOS_DEPLOYMENT_TARGET = 11.4;
				MTL_ENABLE_DEBUG_INFO = YES;
				ONLY_ACTIVE_ARCH = YES;
				SDKROOT = iphoneos;
				SWIFT_ACTIVE_COMPILATION_CONDITIONS = DEBUG;
				SWIFT_OPTIMIZATION_LEVEL = "-Onone";
			};
			name = "BLESec0AVS-Debug";
		};
		14BB0D87211C12ED00326DD9 /* BLESec0AVS-Debug */ = {
			isa = XCBuildConfiguration;
			baseConfigurationReference = 508E23919E67C641C83E58A4 /* Pods-EspressifProvisionAll-EspressifProvision.blesec0avs-debug.xcconfig */;
			buildSettings = {
				ASSETCATALOG_COMPILER_APPICON_NAME = AppIcon;
				CLANG_ENABLE_MODULES = YES;
				CODE_SIGN_IDENTITY = "iPhone Developer";
				CODE_SIGN_STYLE = Automatic;
				CURRENT_PROJECT_VERSION = 1;
				DEVELOPMENT_TEAM = QWXF6GB4AV;
				FRAMEWORK_SEARCH_PATHS = (
					"$(inherited)",
					"$(PROJECT_DIR)",
				);
				INFOPLIST_FILE = EspressifProvision/Info.plist;
				IPHONEOS_DEPLOYMENT_TARGET = 11.0;
				LD_RUNPATH_SEARCH_PATHS = (
					"$(inherited)",
					"@executable_path/Frameworks",
				);
				MARKETING_VERSION = 2.0;
				OTHER_SWIFT_FLAGS = "$(inherited) -DSEC0 -DBLE -DAVS";
<<<<<<< HEAD
				PRODUCT_BUNDLE_IDENTIFIER = com.espressif.avs.provisioning.ble;
=======
				PRODUCT_BUNDLE_IDENTIFIER = com.espressif.provbleavs;
>>>>>>> 3bf859ba
				PRODUCT_NAME = "$(TARGET_NAME)";
				PROVISIONING_PROFILE_SPECIFIER = "";
				SWIFT_OBJC_BRIDGING_HEADER = "EspressifProvision/EspressifProvision-Bridging-Header.h";
				SWIFT_OPTIMIZATION_LEVEL = "-Onone";
				SWIFT_VERSION = 5.0;
				TARGETED_DEVICE_FAMILY = "1,2";
			};
			name = "BLESec0AVS-Debug";
		};
		14BB0D88211C12ED00326DD9 /* BLESec0AVS-Debug */ = {
			isa = XCBuildConfiguration;
			baseConfigurationReference = 7FAEBA9C64B11E6585E39416 /* Pods-EspressifProvisionAll-EspressifProvisionTests.blesec0avs-debug.xcconfig */;
			buildSettings = {
				ALWAYS_EMBED_SWIFT_STANDARD_LIBRARIES = YES;
				BUNDLE_LOADER = "$(TEST_HOST)";
				CODE_SIGN_STYLE = Automatic;
				DEVELOPMENT_TEAM = Y9ZJ436PPN;
				INFOPLIST_FILE = EspressifProvisionTests/Info.plist;
				LD_RUNPATH_SEARCH_PATHS = (
					"$(inherited)",
					"@executable_path/Frameworks",
					"@loader_path/Frameworks",
				);
				PRODUCT_BUNDLE_IDENTIFIER = com.espressif.EspressifProvisionTests;
				PRODUCT_NAME = "$(TARGET_NAME)";
				SWIFT_VERSION = 5.0;
				TARGETED_DEVICE_FAMILY = "1,2";
				TEST_HOST = "$(BUILT_PRODUCTS_DIR)/EspressifProvision.app/EspressifProvision";
			};
			name = "BLESec0AVS-Debug";
		};
		14BB0D89211C12ED00326DD9 /* BLESec0AVS-Debug */ = {
			isa = XCBuildConfiguration;
			buildSettings = {
				ALWAYS_EMBED_SWIFT_STANDARD_LIBRARIES = YES;
				CODE_SIGN_STYLE = Automatic;
				DEVELOPMENT_TEAM = Y9ZJ436PPN;
				INFOPLIST_FILE = EspressifProvisionUITests/Info.plist;
				LD_RUNPATH_SEARCH_PATHS = (
					"$(inherited)",
					"@executable_path/Frameworks",
					"@loader_path/Frameworks",
				);
				PRODUCT_BUNDLE_IDENTIFIER = com.espressif.EspressifProvisionUITests;
				PRODUCT_NAME = "$(TARGET_NAME)";
				SWIFT_VERSION = 5.0;
				TARGETED_DEVICE_FAMILY = "1,2";
				TEST_TARGET_NAME = EspressifProvision;
			};
			name = "BLESec0AVS-Debug";
		};
		14BB0D8A211C12FF00326DD9 /* BLESec0-Debug */ = {
			isa = XCBuildConfiguration;
			buildSettings = {
				ALWAYS_SEARCH_USER_PATHS = NO;
				CLANG_ANALYZER_NONNULL = YES;
				CLANG_ANALYZER_NUMBER_OBJECT_CONVERSION = YES_AGGRESSIVE;
				CLANG_CXX_LANGUAGE_STANDARD = "gnu++14";
				CLANG_CXX_LIBRARY = "libc++";
				CLANG_ENABLE_MODULES = YES;
				CLANG_ENABLE_OBJC_ARC = YES;
				CLANG_ENABLE_OBJC_WEAK = YES;
				CLANG_WARN_BLOCK_CAPTURE_AUTORELEASING = YES;
				CLANG_WARN_BOOL_CONVERSION = YES;
				CLANG_WARN_COMMA = YES;
				CLANG_WARN_CONSTANT_CONVERSION = YES;
				CLANG_WARN_DEPRECATED_OBJC_IMPLEMENTATIONS = YES;
				CLANG_WARN_DIRECT_OBJC_ISA_USAGE = YES_ERROR;
				CLANG_WARN_DOCUMENTATION_COMMENTS = YES;
				CLANG_WARN_EMPTY_BODY = YES;
				CLANG_WARN_ENUM_CONVERSION = YES;
				CLANG_WARN_INFINITE_RECURSION = YES;
				CLANG_WARN_INT_CONVERSION = YES;
				CLANG_WARN_NON_LITERAL_NULL_CONVERSION = YES;
				CLANG_WARN_OBJC_IMPLICIT_RETAIN_SELF = YES;
				CLANG_WARN_OBJC_LITERAL_CONVERSION = YES;
				CLANG_WARN_OBJC_ROOT_CLASS = YES_ERROR;
				CLANG_WARN_RANGE_LOOP_ANALYSIS = YES;
				CLANG_WARN_STRICT_PROTOTYPES = YES;
				CLANG_WARN_SUSPICIOUS_MOVE = YES;
				CLANG_WARN_UNGUARDED_AVAILABILITY = YES_AGGRESSIVE;
				CLANG_WARN_UNREACHABLE_CODE = YES;
				CLANG_WARN__DUPLICATE_METHOD_MATCH = YES;
				CODE_SIGN_IDENTITY = "iPhone Developer";
				COPY_PHASE_STRIP = NO;
				DEBUG_INFORMATION_FORMAT = dwarf;
				ENABLE_STRICT_OBJC_MSGSEND = YES;
				ENABLE_TESTABILITY = YES;
				GCC_C_LANGUAGE_STANDARD = gnu11;
				GCC_DYNAMIC_NO_PIC = NO;
				GCC_NO_COMMON_BLOCKS = YES;
				GCC_OPTIMIZATION_LEVEL = 0;
				GCC_PREPROCESSOR_DEFINITIONS = (
					"DEBUG=1",
					"$(inherited)",
				);
				GCC_WARN_64_TO_32_BIT_CONVERSION = YES;
				GCC_WARN_ABOUT_RETURN_TYPE = YES_ERROR;
				GCC_WARN_UNDECLARED_SELECTOR = YES;
				GCC_WARN_UNINITIALIZED_AUTOS = YES_AGGRESSIVE;
				GCC_WARN_UNUSED_FUNCTION = YES;
				GCC_WARN_UNUSED_VARIABLE = YES;
				IPHONEOS_DEPLOYMENT_TARGET = 11.4;
				MTL_ENABLE_DEBUG_INFO = YES;
				ONLY_ACTIVE_ARCH = YES;
				SDKROOT = iphoneos;
				SWIFT_ACTIVE_COMPILATION_CONDITIONS = DEBUG;
				SWIFT_OPTIMIZATION_LEVEL = "-Onone";
			};
			name = "BLESec0-Debug";
		};
		14BB0D8B211C12FF00326DD9 /* BLESec0-Debug */ = {
			isa = XCBuildConfiguration;
			baseConfigurationReference = 10FBDE85E3C2325EA6CC75E3 /* Pods-EspressifProvisionAll-EspressifProvision.blesec0-debug.xcconfig */;
			buildSettings = {
				ASSETCATALOG_COMPILER_APPICON_NAME = AppIcon;
				CLANG_ENABLE_MODULES = YES;
				CODE_SIGN_IDENTITY = "iPhone Developer";
				CODE_SIGN_STYLE = Automatic;
				CURRENT_PROJECT_VERSION = 1;
				DEVELOPMENT_TEAM = QWXF6GB4AV;
				FRAMEWORK_SEARCH_PATHS = (
					"$(inherited)",
					"$(PROJECT_DIR)",
				);
				INFOPLIST_FILE = EspressifProvision/Info.plist;
				IPHONEOS_DEPLOYMENT_TARGET = 11.0;
				LD_RUNPATH_SEARCH_PATHS = (
					"$(inherited)",
					"@executable_path/Frameworks",
				);
				MARKETING_VERSION = 2.0;
				OTHER_SWIFT_FLAGS = "$(inherited) -DSEC0 -DBLE";
<<<<<<< HEAD
				PRODUCT_BUNDLE_IDENTIFIER = com.espressif.avs.provisioning.ble;
=======
				PRODUCT_BUNDLE_IDENTIFIER = com.espressif.provbleavs;
>>>>>>> 3bf859ba
				PRODUCT_NAME = "$(TARGET_NAME)";
				PROVISIONING_PROFILE_SPECIFIER = "";
				SWIFT_OBJC_BRIDGING_HEADER = "EspressifProvision/EspressifProvision-Bridging-Header.h";
				SWIFT_OPTIMIZATION_LEVEL = "-Onone";
				SWIFT_VERSION = 5.0;
				TARGETED_DEVICE_FAMILY = "1,2";
			};
			name = "BLESec0-Debug";
		};
		14BB0D8C211C12FF00326DD9 /* BLESec0-Debug */ = {
			isa = XCBuildConfiguration;
			baseConfigurationReference = 82594A2ED75EE20241927EC3 /* Pods-EspressifProvisionAll-EspressifProvisionTests.blesec0-debug.xcconfig */;
			buildSettings = {
				ALWAYS_EMBED_SWIFT_STANDARD_LIBRARIES = YES;
				BUNDLE_LOADER = "$(TEST_HOST)";
				CODE_SIGN_STYLE = Automatic;
				DEVELOPMENT_TEAM = Y9ZJ436PPN;
				INFOPLIST_FILE = EspressifProvisionTests/Info.plist;
				LD_RUNPATH_SEARCH_PATHS = (
					"$(inherited)",
					"@executable_path/Frameworks",
					"@loader_path/Frameworks",
				);
				PRODUCT_BUNDLE_IDENTIFIER = com.espressif.EspressifProvisionTests;
				PRODUCT_NAME = "$(TARGET_NAME)";
				SWIFT_VERSION = 5.0;
				TARGETED_DEVICE_FAMILY = "1,2";
				TEST_HOST = "$(BUILT_PRODUCTS_DIR)/EspressifProvision.app/EspressifProvision";
			};
			name = "BLESec0-Debug";
		};
		14BB0D8D211C12FF00326DD9 /* BLESec0-Debug */ = {
			isa = XCBuildConfiguration;
			buildSettings = {
				ALWAYS_EMBED_SWIFT_STANDARD_LIBRARIES = YES;
				CODE_SIGN_STYLE = Automatic;
				DEVELOPMENT_TEAM = Y9ZJ436PPN;
				INFOPLIST_FILE = EspressifProvisionUITests/Info.plist;
				LD_RUNPATH_SEARCH_PATHS = (
					"$(inherited)",
					"@executable_path/Frameworks",
					"@loader_path/Frameworks",
				);
				PRODUCT_BUNDLE_IDENTIFIER = com.espressif.EspressifProvisionUITests;
				PRODUCT_NAME = "$(TARGET_NAME)";
				SWIFT_VERSION = 5.0;
				TARGETED_DEVICE_FAMILY = "1,2";
				TEST_TARGET_NAME = EspressifProvision;
			};
			name = "BLESec0-Debug";
		};
		14BB0D8E211C130A00326DD9 /* BLESec1AVS-Debug */ = {
			isa = XCBuildConfiguration;
			buildSettings = {
				ALWAYS_SEARCH_USER_PATHS = NO;
				CLANG_ANALYZER_NONNULL = YES;
				CLANG_ANALYZER_NUMBER_OBJECT_CONVERSION = YES_AGGRESSIVE;
				CLANG_CXX_LANGUAGE_STANDARD = "gnu++14";
				CLANG_CXX_LIBRARY = "libc++";
				CLANG_ENABLE_MODULES = YES;
				CLANG_ENABLE_OBJC_ARC = YES;
				CLANG_ENABLE_OBJC_WEAK = YES;
				CLANG_WARN_BLOCK_CAPTURE_AUTORELEASING = YES;
				CLANG_WARN_BOOL_CONVERSION = YES;
				CLANG_WARN_COMMA = YES;
				CLANG_WARN_CONSTANT_CONVERSION = YES;
				CLANG_WARN_DEPRECATED_OBJC_IMPLEMENTATIONS = YES;
				CLANG_WARN_DIRECT_OBJC_ISA_USAGE = YES_ERROR;
				CLANG_WARN_DOCUMENTATION_COMMENTS = YES;
				CLANG_WARN_EMPTY_BODY = YES;
				CLANG_WARN_ENUM_CONVERSION = YES;
				CLANG_WARN_INFINITE_RECURSION = YES;
				CLANG_WARN_INT_CONVERSION = YES;
				CLANG_WARN_NON_LITERAL_NULL_CONVERSION = YES;
				CLANG_WARN_OBJC_IMPLICIT_RETAIN_SELF = YES;
				CLANG_WARN_OBJC_LITERAL_CONVERSION = YES;
				CLANG_WARN_OBJC_ROOT_CLASS = YES_ERROR;
				CLANG_WARN_RANGE_LOOP_ANALYSIS = YES;
				CLANG_WARN_STRICT_PROTOTYPES = YES;
				CLANG_WARN_SUSPICIOUS_MOVE = YES;
				CLANG_WARN_UNGUARDED_AVAILABILITY = YES_AGGRESSIVE;
				CLANG_WARN_UNREACHABLE_CODE = YES;
				CLANG_WARN__DUPLICATE_METHOD_MATCH = YES;
				CODE_SIGN_IDENTITY = "iPhone Developer";
				COPY_PHASE_STRIP = NO;
				DEBUG_INFORMATION_FORMAT = dwarf;
				ENABLE_STRICT_OBJC_MSGSEND = YES;
				ENABLE_TESTABILITY = YES;
				GCC_C_LANGUAGE_STANDARD = gnu11;
				GCC_DYNAMIC_NO_PIC = NO;
				GCC_NO_COMMON_BLOCKS = YES;
				GCC_OPTIMIZATION_LEVEL = 0;
				GCC_PREPROCESSOR_DEFINITIONS = (
					"DEBUG=1",
					"$(inherited)",
				);
				GCC_WARN_64_TO_32_BIT_CONVERSION = YES;
				GCC_WARN_ABOUT_RETURN_TYPE = YES_ERROR;
				GCC_WARN_UNDECLARED_SELECTOR = YES;
				GCC_WARN_UNINITIALIZED_AUTOS = YES_AGGRESSIVE;
				GCC_WARN_UNUSED_FUNCTION = YES;
				GCC_WARN_UNUSED_VARIABLE = YES;
				IPHONEOS_DEPLOYMENT_TARGET = 11.4;
				MTL_ENABLE_DEBUG_INFO = YES;
				ONLY_ACTIVE_ARCH = YES;
				SDKROOT = iphoneos;
				SWIFT_ACTIVE_COMPILATION_CONDITIONS = DEBUG;
				SWIFT_OPTIMIZATION_LEVEL = "-Onone";
			};
			name = "BLESec1AVS-Debug";
		};
		14BB0D8F211C130A00326DD9 /* BLESec1AVS-Debug */ = {
			isa = XCBuildConfiguration;
			baseConfigurationReference = 68BDE7FE2DF38246D584027E /* Pods-EspressifProvisionAll-EspressifProvision.blesec1avs-debug.xcconfig */;
			buildSettings = {
				ASSETCATALOG_COMPILER_APPICON_NAME = AppIcon;
				CLANG_ENABLE_MODULES = YES;
				CODE_SIGN_IDENTITY = "iPhone Developer";
				CODE_SIGN_STYLE = Automatic;
				CURRENT_PROJECT_VERSION = 1;
				DEVELOPMENT_TEAM = QWXF6GB4AV;
				FRAMEWORK_SEARCH_PATHS = (
					"$(inherited)",
					"$(PROJECT_DIR)",
				);
				INFOPLIST_FILE = EspressifProvision/Info.plist;
				IPHONEOS_DEPLOYMENT_TARGET = 11.0;
				LD_RUNPATH_SEARCH_PATHS = (
					"$(inherited)",
					"@executable_path/Frameworks",
				);
				MARKETING_VERSION = 2.0;
				OTHER_SWIFT_FLAGS = "$(inherited) -DAVS -DSEC1 -DBLE";
<<<<<<< HEAD
				PRODUCT_BUNDLE_IDENTIFIER = com.espressif.avs.provisioning.ble;
=======
				PRODUCT_BUNDLE_IDENTIFIER = com.espressif.provbleavs;
>>>>>>> 3bf859ba
				PRODUCT_NAME = "$(TARGET_NAME)";
				PROVISIONING_PROFILE_SPECIFIER = "";
				SWIFT_OBJC_BRIDGING_HEADER = "EspressifProvision/EspressifProvision-Bridging-Header.h";
				SWIFT_OPTIMIZATION_LEVEL = "-Onone";
				SWIFT_VERSION = 5.0;
				TARGETED_DEVICE_FAMILY = "1,2";
			};
			name = "BLESec1AVS-Debug";
		};
		14BB0D90211C130A00326DD9 /* BLESec1AVS-Debug */ = {
			isa = XCBuildConfiguration;
			baseConfigurationReference = 2499731B0276139041352A28 /* Pods-EspressifProvisionAll-EspressifProvisionTests.blesec1avs-debug.xcconfig */;
			buildSettings = {
				ALWAYS_EMBED_SWIFT_STANDARD_LIBRARIES = YES;
				BUNDLE_LOADER = "$(TEST_HOST)";
				CODE_SIGN_STYLE = Automatic;
				DEVELOPMENT_TEAM = Y9ZJ436PPN;
				INFOPLIST_FILE = EspressifProvisionTests/Info.plist;
				LD_RUNPATH_SEARCH_PATHS = (
					"$(inherited)",
					"@executable_path/Frameworks",
					"@loader_path/Frameworks",
				);
				PRODUCT_BUNDLE_IDENTIFIER = com.espressif.EspressifProvisionTests;
				PRODUCT_NAME = "$(TARGET_NAME)";
				SWIFT_VERSION = 5.0;
				TARGETED_DEVICE_FAMILY = "1,2";
				TEST_HOST = "$(BUILT_PRODUCTS_DIR)/EspressifProvision.app/EspressifProvision";
			};
			name = "BLESec1AVS-Debug";
		};
		14BB0D91211C130A00326DD9 /* BLESec1AVS-Debug */ = {
			isa = XCBuildConfiguration;
			buildSettings = {
				ALWAYS_EMBED_SWIFT_STANDARD_LIBRARIES = YES;
				CODE_SIGN_STYLE = Automatic;
				DEVELOPMENT_TEAM = Y9ZJ436PPN;
				INFOPLIST_FILE = EspressifProvisionUITests/Info.plist;
				LD_RUNPATH_SEARCH_PATHS = (
					"$(inherited)",
					"@executable_path/Frameworks",
					"@loader_path/Frameworks",
				);
				PRODUCT_BUNDLE_IDENTIFIER = com.espressif.EspressifProvisionUITests;
				PRODUCT_NAME = "$(TARGET_NAME)";
				SWIFT_VERSION = 5.0;
				TARGETED_DEVICE_FAMILY = "1,2";
				TEST_TARGET_NAME = EspressifProvision;
			};
			name = "BLESec1AVS-Debug";
		};
		14BB0D92211C131500326DD9 /* BLESec1-Debug */ = {
			isa = XCBuildConfiguration;
			buildSettings = {
				ALWAYS_SEARCH_USER_PATHS = NO;
				CLANG_ANALYZER_NONNULL = YES;
				CLANG_ANALYZER_NUMBER_OBJECT_CONVERSION = YES_AGGRESSIVE;
				CLANG_CXX_LANGUAGE_STANDARD = "gnu++14";
				CLANG_CXX_LIBRARY = "libc++";
				CLANG_ENABLE_MODULES = YES;
				CLANG_ENABLE_OBJC_ARC = YES;
				CLANG_ENABLE_OBJC_WEAK = YES;
				CLANG_WARN_BLOCK_CAPTURE_AUTORELEASING = YES;
				CLANG_WARN_BOOL_CONVERSION = YES;
				CLANG_WARN_COMMA = YES;
				CLANG_WARN_CONSTANT_CONVERSION = YES;
				CLANG_WARN_DEPRECATED_OBJC_IMPLEMENTATIONS = YES;
				CLANG_WARN_DIRECT_OBJC_ISA_USAGE = YES_ERROR;
				CLANG_WARN_DOCUMENTATION_COMMENTS = YES;
				CLANG_WARN_EMPTY_BODY = YES;
				CLANG_WARN_ENUM_CONVERSION = YES;
				CLANG_WARN_INFINITE_RECURSION = YES;
				CLANG_WARN_INT_CONVERSION = YES;
				CLANG_WARN_NON_LITERAL_NULL_CONVERSION = YES;
				CLANG_WARN_OBJC_IMPLICIT_RETAIN_SELF = YES;
				CLANG_WARN_OBJC_LITERAL_CONVERSION = YES;
				CLANG_WARN_OBJC_ROOT_CLASS = YES_ERROR;
				CLANG_WARN_RANGE_LOOP_ANALYSIS = YES;
				CLANG_WARN_STRICT_PROTOTYPES = YES;
				CLANG_WARN_SUSPICIOUS_MOVE = YES;
				CLANG_WARN_UNGUARDED_AVAILABILITY = YES_AGGRESSIVE;
				CLANG_WARN_UNREACHABLE_CODE = YES;
				CLANG_WARN__DUPLICATE_METHOD_MATCH = YES;
				CODE_SIGN_IDENTITY = "iPhone Developer";
				COPY_PHASE_STRIP = NO;
				DEBUG_INFORMATION_FORMAT = dwarf;
				ENABLE_STRICT_OBJC_MSGSEND = YES;
				ENABLE_TESTABILITY = YES;
				GCC_C_LANGUAGE_STANDARD = gnu11;
				GCC_DYNAMIC_NO_PIC = NO;
				GCC_NO_COMMON_BLOCKS = YES;
				GCC_OPTIMIZATION_LEVEL = 0;
				GCC_PREPROCESSOR_DEFINITIONS = (
					"DEBUG=1",
					"$(inherited)",
				);
				GCC_WARN_64_TO_32_BIT_CONVERSION = YES;
				GCC_WARN_ABOUT_RETURN_TYPE = YES_ERROR;
				GCC_WARN_UNDECLARED_SELECTOR = YES;
				GCC_WARN_UNINITIALIZED_AUTOS = YES_AGGRESSIVE;
				GCC_WARN_UNUSED_FUNCTION = YES;
				GCC_WARN_UNUSED_VARIABLE = YES;
				IPHONEOS_DEPLOYMENT_TARGET = 11.4;
				MTL_ENABLE_DEBUG_INFO = YES;
				ONLY_ACTIVE_ARCH = YES;
				SDKROOT = iphoneos;
				SWIFT_ACTIVE_COMPILATION_CONDITIONS = DEBUG;
				SWIFT_OPTIMIZATION_LEVEL = "-Onone";
			};
			name = "BLESec1-Debug";
		};
		14BB0D93211C131500326DD9 /* BLESec1-Debug */ = {
			isa = XCBuildConfiguration;
			baseConfigurationReference = 1E3CE424F1633D750BE08C05 /* Pods-EspressifProvisionAll-EspressifProvision.blesec1-debug.xcconfig */;
			buildSettings = {
				ASSETCATALOG_COMPILER_APPICON_NAME = AppIcon;
				CLANG_ENABLE_MODULES = YES;
				CODE_SIGN_IDENTITY = "iPhone Developer";
				CODE_SIGN_STYLE = Automatic;
				CURRENT_PROJECT_VERSION = 1;
				DEVELOPMENT_TEAM = QWXF6GB4AV;
				FRAMEWORK_SEARCH_PATHS = (
					"$(inherited)",
					"$(PROJECT_DIR)",
				);
				INFOPLIST_FILE = EspressifProvision/Info.plist;
				IPHONEOS_DEPLOYMENT_TARGET = 11.0;
				LD_RUNPATH_SEARCH_PATHS = (
					"$(inherited)",
					"@executable_path/Frameworks",
				);
				MARKETING_VERSION = 2.0;
				OTHER_SWIFT_FLAGS = "$(inherited) -DSEC1 -DBLE";
<<<<<<< HEAD
				PRODUCT_BUNDLE_IDENTIFIER = com.espressif.avs.provisioning.ble;
=======
				PRODUCT_BUNDLE_IDENTIFIER = com.espressif.provbleavs;
>>>>>>> 3bf859ba
				PRODUCT_NAME = "$(TARGET_NAME)";
				PROVISIONING_PROFILE_SPECIFIER = "";
				SWIFT_OBJC_BRIDGING_HEADER = "EspressifProvision/EspressifProvision-Bridging-Header.h";
				SWIFT_OPTIMIZATION_LEVEL = "-Onone";
				SWIFT_VERSION = 5.0;
				TARGETED_DEVICE_FAMILY = "1,2";
			};
			name = "BLESec1-Debug";
		};
		14BB0D94211C131500326DD9 /* BLESec1-Debug */ = {
			isa = XCBuildConfiguration;
			baseConfigurationReference = 82ECC73D5F6285205C5D6B5C /* Pods-EspressifProvisionAll-EspressifProvisionTests.blesec1-debug.xcconfig */;
			buildSettings = {
				ALWAYS_EMBED_SWIFT_STANDARD_LIBRARIES = YES;
				BUNDLE_LOADER = "$(TEST_HOST)";
				CODE_SIGN_STYLE = Automatic;
				DEVELOPMENT_TEAM = Y9ZJ436PPN;
				INFOPLIST_FILE = EspressifProvisionTests/Info.plist;
				LD_RUNPATH_SEARCH_PATHS = (
					"$(inherited)",
					"@executable_path/Frameworks",
					"@loader_path/Frameworks",
				);
				PRODUCT_BUNDLE_IDENTIFIER = com.espressif.EspressifProvisionTests;
				PRODUCT_NAME = "$(TARGET_NAME)";
				SWIFT_VERSION = 5.0;
				TARGETED_DEVICE_FAMILY = "1,2";
				TEST_HOST = "$(BUILT_PRODUCTS_DIR)/EspressifProvision.app/EspressifProvision";
			};
			name = "BLESec1-Debug";
		};
		14BB0D95211C131500326DD9 /* BLESec1-Debug */ = {
			isa = XCBuildConfiguration;
			buildSettings = {
				ALWAYS_EMBED_SWIFT_STANDARD_LIBRARIES = YES;
				CODE_SIGN_STYLE = Automatic;
				DEVELOPMENT_TEAM = Y9ZJ436PPN;
				INFOPLIST_FILE = EspressifProvisionUITests/Info.plist;
				LD_RUNPATH_SEARCH_PATHS = (
					"$(inherited)",
					"@executable_path/Frameworks",
					"@loader_path/Frameworks",
				);
				PRODUCT_BUNDLE_IDENTIFIER = com.espressif.EspressifProvisionUITests;
				PRODUCT_NAME = "$(TARGET_NAME)";
				SWIFT_VERSION = 5.0;
				TARGETED_DEVICE_FAMILY = "1,2";
				TEST_TARGET_NAME = EspressifProvision;
			};
			name = "BLESec1-Debug";
		};
		F184C9E8228D37440034C5B7 /* BLESec1AVS-Release */ = {
			isa = XCBuildConfiguration;
			buildSettings = {
				ALWAYS_SEARCH_USER_PATHS = NO;
				CLANG_ANALYZER_NONNULL = YES;
				CLANG_ANALYZER_NUMBER_OBJECT_CONVERSION = YES_AGGRESSIVE;
				CLANG_CXX_LANGUAGE_STANDARD = "gnu++14";
				CLANG_CXX_LIBRARY = "libc++";
				CLANG_ENABLE_MODULES = YES;
				CLANG_ENABLE_OBJC_ARC = YES;
				CLANG_ENABLE_OBJC_WEAK = YES;
				CLANG_WARN_BLOCK_CAPTURE_AUTORELEASING = YES;
				CLANG_WARN_BOOL_CONVERSION = YES;
				CLANG_WARN_COMMA = YES;
				CLANG_WARN_CONSTANT_CONVERSION = YES;
				CLANG_WARN_DEPRECATED_OBJC_IMPLEMENTATIONS = YES;
				CLANG_WARN_DIRECT_OBJC_ISA_USAGE = YES_ERROR;
				CLANG_WARN_DOCUMENTATION_COMMENTS = YES;
				CLANG_WARN_EMPTY_BODY = YES;
				CLANG_WARN_ENUM_CONVERSION = YES;
				CLANG_WARN_INFINITE_RECURSION = YES;
				CLANG_WARN_INT_CONVERSION = YES;
				CLANG_WARN_NON_LITERAL_NULL_CONVERSION = YES;
				CLANG_WARN_OBJC_IMPLICIT_RETAIN_SELF = YES;
				CLANG_WARN_OBJC_LITERAL_CONVERSION = YES;
				CLANG_WARN_OBJC_ROOT_CLASS = YES_ERROR;
				CLANG_WARN_RANGE_LOOP_ANALYSIS = YES;
				CLANG_WARN_STRICT_PROTOTYPES = YES;
				CLANG_WARN_SUSPICIOUS_MOVE = YES;
				CLANG_WARN_UNGUARDED_AVAILABILITY = YES_AGGRESSIVE;
				CLANG_WARN_UNREACHABLE_CODE = YES;
				CLANG_WARN__DUPLICATE_METHOD_MATCH = YES;
				CODE_SIGN_IDENTITY = "iPhone Developer";
				COPY_PHASE_STRIP = NO;
				DEBUG_INFORMATION_FORMAT = dwarf;
				ENABLE_NS_ASSERTIONS = NO;
				ENABLE_STRICT_OBJC_MSGSEND = YES;
				ENABLE_TESTABILITY = NO;
				GCC_C_LANGUAGE_STANDARD = gnu11;
				GCC_DYNAMIC_NO_PIC = NO;
				GCC_NO_COMMON_BLOCKS = YES;
				GCC_OPTIMIZATION_LEVEL = 0;
				GCC_PREPROCESSOR_DEFINITIONS = (
					"DEBUG=1",
					"$(inherited)",
				);
				GCC_WARN_64_TO_32_BIT_CONVERSION = YES;
				GCC_WARN_ABOUT_RETURN_TYPE = YES_ERROR;
				GCC_WARN_UNDECLARED_SELECTOR = YES;
				GCC_WARN_UNINITIALIZED_AUTOS = YES_AGGRESSIVE;
				GCC_WARN_UNUSED_FUNCTION = YES;
				GCC_WARN_UNUSED_VARIABLE = YES;
				IPHONEOS_DEPLOYMENT_TARGET = 11.4;
				MTL_ENABLE_DEBUG_INFO = NO;
				ONLY_ACTIVE_ARCH = NO;
				SDKROOT = iphoneos;
				SWIFT_ACTIVE_COMPILATION_CONDITIONS = "";
				SWIFT_OPTIMIZATION_LEVEL = "-Onone";
			};
			name = "BLESec1AVS-Release";
		};
		F184C9E9228D37440034C5B7 /* BLESec1AVS-Release */ = {
			isa = XCBuildConfiguration;
			baseConfigurationReference = D3C0A52210E731723240B81F /* Pods-EspressifProvisionAll-EspressifProvision.blesec1avs-release.xcconfig */;
			buildSettings = {
				ASSETCATALOG_COMPILER_APPICON_NAME = AppIcon;
				CLANG_ENABLE_MODULES = YES;
				CODE_SIGN_IDENTITY = "iPhone Developer";
				CODE_SIGN_STYLE = Automatic;
				CURRENT_PROJECT_VERSION = 1;
				DEVELOPMENT_TEAM = QWXF6GB4AV;
				FRAMEWORK_SEARCH_PATHS = (
					"$(inherited)",
					"$(PROJECT_DIR)",
				);
				GCC_OPTIMIZATION_LEVEL = s;
				GCC_PREPROCESSOR_DEFINITIONS = "COCOAPODS=1";
				INFOPLIST_FILE = EspressifProvision/Info.plist;
				IPHONEOS_DEPLOYMENT_TARGET = 11.0;
				LD_RUNPATH_SEARCH_PATHS = (
					"$(inherited)",
					"@executable_path/Frameworks",
				);
				MARKETING_VERSION = 2.0;
				OTHER_SWIFT_FLAGS = "$(inherited) -DAVS -DSEC1 -DBLE";
				PRODUCT_BUNDLE_IDENTIFIER = com.espressif.provbleavs;
				PRODUCT_NAME = "$(TARGET_NAME)";
				PROVISIONING_PROFILE_SPECIFIER = "";
				SWIFT_OBJC_BRIDGING_HEADER = "EspressifProvision/EspressifProvision-Bridging-Header.h";
				SWIFT_OPTIMIZATION_LEVEL = "-O";
				SWIFT_VERSION = 5.0;
				TARGETED_DEVICE_FAMILY = "1,2";
				VALIDATE_PRODUCT = YES;
			};
			name = "BLESec1AVS-Release";
		};
		F184C9EA228D37440034C5B7 /* BLESec1AVS-Release */ = {
			isa = XCBuildConfiguration;
			baseConfigurationReference = 0AF3D0A00BBA987EC1329277 /* Pods-EspressifProvisionAll-EspressifProvisionTests.blesec1avs-release.xcconfig */;
			buildSettings = {
				ALWAYS_EMBED_SWIFT_STANDARD_LIBRARIES = YES;
				BUNDLE_LOADER = "$(TEST_HOST)";
				CODE_SIGN_STYLE = Automatic;
				DEVELOPMENT_TEAM = Y9ZJ436PPN;
				INFOPLIST_FILE = EspressifProvisionTests/Info.plist;
				LD_RUNPATH_SEARCH_PATHS = (
					"$(inherited)",
					"@executable_path/Frameworks",
					"@loader_path/Frameworks",
				);
				PRODUCT_BUNDLE_IDENTIFIER = com.espressif.EspressifProvisionTests;
				PRODUCT_NAME = "$(TARGET_NAME)";
				SWIFT_VERSION = 5.0;
				TARGETED_DEVICE_FAMILY = "1,2";
				TEST_HOST = "$(BUILT_PRODUCTS_DIR)/EspressifProvision.app/EspressifProvision";
			};
			name = "BLESec1AVS-Release";
		};
		F184C9EB228D37440034C5B7 /* BLESec1AVS-Release */ = {
			isa = XCBuildConfiguration;
			buildSettings = {
				ALWAYS_EMBED_SWIFT_STANDARD_LIBRARIES = YES;
				CODE_SIGN_STYLE = Automatic;
				DEVELOPMENT_TEAM = Y9ZJ436PPN;
				INFOPLIST_FILE = EspressifProvisionUITests/Info.plist;
				LD_RUNPATH_SEARCH_PATHS = (
					"$(inherited)",
					"@executable_path/Frameworks",
					"@loader_path/Frameworks",
				);
				PRODUCT_BUNDLE_IDENTIFIER = com.espressif.EspressifProvisionUITests;
				PRODUCT_NAME = "$(TARGET_NAME)";
				SWIFT_VERSION = 5.0;
				TARGETED_DEVICE_FAMILY = "1,2";
				TEST_TARGET_NAME = EspressifProvision;
			};
			name = "BLESec1AVS-Release";
		};
/* End XCBuildConfiguration section */

/* Begin XCConfigurationList section */
		1431461E20DE994B0017E119 /* Build configuration list for PBXProject "EspressifProvision" */ = {
			isa = XCConfigurationList;
			buildConfigurations = (
				1431464920DE994C0017E119 /* Debug */,
				14BB0D72211BF9FD00326DD9 /* WifiSec0AVS-Debug */,
				14BB0D86211C12ED00326DD9 /* BLESec0AVS-Debug */,
				14BB0D7E211C112400326DD9 /* WifiSec0-Debug */,
				14BB0D8A211C12FF00326DD9 /* BLESec0-Debug */,
				14BB0D7A211C111600326DD9 /* WifiSec1AVS-Debug */,
				14BB0D8E211C130A00326DD9 /* BLESec1AVS-Debug */,
				F184C9E8228D37440034C5B7 /* BLESec1AVS-Release */,
				14BB0D82211C113300326DD9 /* WifiSec1-Debug */,
				14BB0D92211C131500326DD9 /* BLESec1-Debug */,
				1431464A20DE994C0017E119 /* Release */,
				14BB0D76211C105F00326DD9 /* WifiSec0AVS-Release */,
			);
			defaultConfigurationIsVisible = 0;
			defaultConfigurationName = Release;
		};
		1431464B20DE994C0017E119 /* Build configuration list for PBXNativeTarget "EspressifProvision" */ = {
			isa = XCConfigurationList;
			buildConfigurations = (
				1431464C20DE994C0017E119 /* Debug */,
				14BB0D73211BF9FD00326DD9 /* WifiSec0AVS-Debug */,
				14BB0D87211C12ED00326DD9 /* BLESec0AVS-Debug */,
				14BB0D7F211C112400326DD9 /* WifiSec0-Debug */,
				14BB0D8B211C12FF00326DD9 /* BLESec0-Debug */,
				14BB0D7B211C111600326DD9 /* WifiSec1AVS-Debug */,
				14BB0D8F211C130A00326DD9 /* BLESec1AVS-Debug */,
				F184C9E9228D37440034C5B7 /* BLESec1AVS-Release */,
				14BB0D83211C113300326DD9 /* WifiSec1-Debug */,
				14BB0D93211C131500326DD9 /* BLESec1-Debug */,
				1431464D20DE994C0017E119 /* Release */,
				14BB0D77211C105F00326DD9 /* WifiSec0AVS-Release */,
			);
			defaultConfigurationIsVisible = 0;
			defaultConfigurationName = Release;
		};
		1431464E20DE994C0017E119 /* Build configuration list for PBXNativeTarget "EspressifProvisionTests" */ = {
			isa = XCConfigurationList;
			buildConfigurations = (
				1431464F20DE994C0017E119 /* Debug */,
				14BB0D74211BF9FD00326DD9 /* WifiSec0AVS-Debug */,
				14BB0D88211C12ED00326DD9 /* BLESec0AVS-Debug */,
				14BB0D80211C112400326DD9 /* WifiSec0-Debug */,
				14BB0D8C211C12FF00326DD9 /* BLESec0-Debug */,
				14BB0D7C211C111600326DD9 /* WifiSec1AVS-Debug */,
				14BB0D90211C130A00326DD9 /* BLESec1AVS-Debug */,
				F184C9EA228D37440034C5B7 /* BLESec1AVS-Release */,
				14BB0D84211C113300326DD9 /* WifiSec1-Debug */,
				14BB0D94211C131500326DD9 /* BLESec1-Debug */,
				1431465020DE994C0017E119 /* Release */,
				14BB0D78211C105F00326DD9 /* WifiSec0AVS-Release */,
			);
			defaultConfigurationIsVisible = 0;
			defaultConfigurationName = Release;
		};
		1431465120DE994C0017E119 /* Build configuration list for PBXNativeTarget "EspressifProvisionUITests" */ = {
			isa = XCConfigurationList;
			buildConfigurations = (
				1431465220DE994C0017E119 /* Debug */,
				14BB0D75211BF9FD00326DD9 /* WifiSec0AVS-Debug */,
				14BB0D89211C12ED00326DD9 /* BLESec0AVS-Debug */,
				14BB0D81211C112400326DD9 /* WifiSec0-Debug */,
				14BB0D8D211C12FF00326DD9 /* BLESec0-Debug */,
				14BB0D7D211C111600326DD9 /* WifiSec1AVS-Debug */,
				14BB0D91211C130A00326DD9 /* BLESec1AVS-Debug */,
				F184C9EB228D37440034C5B7 /* BLESec1AVS-Release */,
				14BB0D85211C113300326DD9 /* WifiSec1-Debug */,
				14BB0D95211C131500326DD9 /* BLESec1-Debug */,
				1431465320DE994C0017E119 /* Release */,
				14BB0D79211C105F00326DD9 /* WifiSec0AVS-Release */,
			);
			defaultConfigurationIsVisible = 0;
			defaultConfigurationName = Release;
		};
/* End XCConfigurationList section */
	};
	rootObject = 1431461B20DE994B0017E119 /* Project object */;
}<|MERGE_RESOLUTION|>--- conflicted
+++ resolved
@@ -967,7 +967,6 @@
 				CLANG_ENABLE_MODULES = YES;
 				CODE_SIGN_IDENTITY = "iPhone Developer";
 				CODE_SIGN_STYLE = Automatic;
-				CURRENT_PROJECT_VERSION = 1;
 				DEVELOPMENT_TEAM = QWXF6GB4AV;
 				FRAMEWORK_SEARCH_PATHS = (
 					"$(inherited)",
@@ -979,12 +978,7 @@
 					"$(inherited)",
 					"@executable_path/Frameworks",
 				);
-<<<<<<< HEAD
 				PRODUCT_BUNDLE_IDENTIFIER = com.espressif.avs.provisioning.ble;
-=======
-				MARKETING_VERSION = 2.0;
-				PRODUCT_BUNDLE_IDENTIFIER = com.espressif.provbleavs;
->>>>>>> 3bf859ba
 				PRODUCT_NAME = "$(TARGET_NAME)";
 				PROVISIONING_PROFILE_SPECIFIER = "";
 				SWIFT_OBJC_BRIDGING_HEADER = "EspressifProvision/EspressifProvision-Bridging-Header.h";
@@ -1002,7 +996,6 @@
 				CLANG_ENABLE_MODULES = YES;
 				CODE_SIGN_IDENTITY = "iPhone Developer";
 				CODE_SIGN_STYLE = Automatic;
-				CURRENT_PROJECT_VERSION = 1;
 				DEVELOPMENT_TEAM = QWXF6GB4AV;
 				FRAMEWORK_SEARCH_PATHS = (
 					"$(inherited)",
@@ -1014,12 +1007,7 @@
 					"$(inherited)",
 					"@executable_path/Frameworks",
 				);
-<<<<<<< HEAD
 				PRODUCT_BUNDLE_IDENTIFIER = com.espressif.avs.provisioning.ble;
-=======
-				MARKETING_VERSION = 2.0;
-				PRODUCT_BUNDLE_IDENTIFIER = com.espressif.provbleavs;
->>>>>>> 3bf859ba
 				PRODUCT_NAME = "$(TARGET_NAME)";
 				PROVISIONING_PROFILE_SPECIFIER = "";
 				SWIFT_OBJC_BRIDGING_HEADER = "EspressifProvision/EspressifProvision-Bridging-Header.h";
@@ -1180,7 +1168,6 @@
 				CLANG_ENABLE_MODULES = YES;
 				CODE_SIGN_IDENTITY = "iPhone Developer";
 				CODE_SIGN_STYLE = Automatic;
-				CURRENT_PROJECT_VERSION = 1;
 				DEVELOPMENT_TEAM = QWXF6GB4AV;
 				FRAMEWORK_SEARCH_PATHS = (
 					"$(inherited)",
@@ -1192,13 +1179,8 @@
 					"$(inherited)",
 					"@executable_path/Frameworks",
 				);
-				MARKETING_VERSION = 2.0;
 				OTHER_SWIFT_FLAGS = "$(inherited) -DSEC0 -DWIFI -DAVS";
-<<<<<<< HEAD
 				PRODUCT_BUNDLE_IDENTIFIER = com.espressif.avs.provisioning.ble;
-=======
-				PRODUCT_BUNDLE_IDENTIFIER = com.espressif.provbleavs;
->>>>>>> 3bf859ba
 				PRODUCT_NAME = "$(TARGET_NAME)";
 				PROVISIONING_PROFILE_SPECIFIER = "";
 				SWIFT_OBJC_BRIDGING_HEADER = "EspressifProvision/EspressifProvision-Bridging-Header.h";
@@ -1310,9 +1292,7 @@
 			buildSettings = {
 				ASSETCATALOG_COMPILER_APPICON_NAME = AppIcon;
 				CLANG_ENABLE_MODULES = YES;
-				CODE_SIGN_IDENTITY = "iPhone Developer";
-				CODE_SIGN_STYLE = Automatic;
-				CURRENT_PROJECT_VERSION = 1;
+				CODE_SIGN_STYLE = Automatic;
 				DEVELOPMENT_TEAM = QWXF6GB4AV;
 				FRAMEWORK_SEARCH_PATHS = (
 					"$(inherited)",
@@ -1324,15 +1304,9 @@
 					"$(inherited)",
 					"@executable_path/Frameworks",
 				);
-				MARKETING_VERSION = 2.0;
 				OTHER_SWIFT_FLAGS = "$(inherited) \"-D\" \"COCOAPODS\" -DAVS -DSEC0 -DWIFI";
-<<<<<<< HEAD
 				PRODUCT_BUNDLE_IDENTIFIER = com.espressif.avs.provisioning.ble;
-=======
-				PRODUCT_BUNDLE_IDENTIFIER = com.espressif.provbleavs;
->>>>>>> 3bf859ba
-				PRODUCT_NAME = "$(TARGET_NAME)";
-				PROVISIONING_PROFILE_SPECIFIER = "";
+				PRODUCT_NAME = "$(TARGET_NAME)";
 				SWIFT_OBJC_BRIDGING_HEADER = "EspressifProvision/EspressifProvision-Bridging-Header.h";
 				SWIFT_VERSION = 5.0;
 				TARGETED_DEVICE_FAMILY = "1,2";
@@ -1449,7 +1423,6 @@
 				CLANG_ENABLE_MODULES = YES;
 				CODE_SIGN_IDENTITY = "iPhone Developer";
 				CODE_SIGN_STYLE = Automatic;
-				CURRENT_PROJECT_VERSION = 1;
 				DEVELOPMENT_TEAM = QWXF6GB4AV;
 				FRAMEWORK_SEARCH_PATHS = (
 					"$(inherited)",
@@ -1461,13 +1434,8 @@
 					"$(inherited)",
 					"@executable_path/Frameworks",
 				);
-				MARKETING_VERSION = 2.0;
 				OTHER_SWIFT_FLAGS = "$(inherited) -DAVS -DSEC1 -DWIFI";
-<<<<<<< HEAD
 				PRODUCT_BUNDLE_IDENTIFIER = com.espressif.avs.provisioning.ble;
-=======
-				PRODUCT_BUNDLE_IDENTIFIER = com.espressif.provbleavs;
->>>>>>> 3bf859ba
 				PRODUCT_NAME = "$(TARGET_NAME)";
 				PROVISIONING_PROFILE_SPECIFIER = "";
 				SWIFT_OBJC_BRIDGING_HEADER = "EspressifProvision/EspressifProvision-Bridging-Header.h";
@@ -1587,7 +1555,6 @@
 				CLANG_ENABLE_MODULES = YES;
 				CODE_SIGN_IDENTITY = "iPhone Developer";
 				CODE_SIGN_STYLE = Automatic;
-				CURRENT_PROJECT_VERSION = 1;
 				DEVELOPMENT_TEAM = QWXF6GB4AV;
 				FRAMEWORK_SEARCH_PATHS = (
 					"$(inherited)",
@@ -1599,13 +1566,8 @@
 					"$(inherited)",
 					"@executable_path/Frameworks",
 				);
-				MARKETING_VERSION = 2.0;
 				OTHER_SWIFT_FLAGS = "$(inherited) -DSEC0 -DWIFI";
-<<<<<<< HEAD
 				PRODUCT_BUNDLE_IDENTIFIER = com.espressif.avs.provisioning.ble;
-=======
-				PRODUCT_BUNDLE_IDENTIFIER = com.espressif.provbleavs;
->>>>>>> 3bf859ba
 				PRODUCT_NAME = "$(TARGET_NAME)";
 				PROVISIONING_PROFILE_SPECIFIER = "";
 				SWIFT_OBJC_BRIDGING_HEADER = "EspressifProvision/EspressifProvision-Bridging-Header.h";
@@ -1723,9 +1685,7 @@
 			buildSettings = {
 				ASSETCATALOG_COMPILER_APPICON_NAME = AppIcon;
 				CLANG_ENABLE_MODULES = YES;
-				CODE_SIGN_IDENTITY = "iPhone Developer";
-				CODE_SIGN_STYLE = Automatic;
-				CURRENT_PROJECT_VERSION = 1;
+				CODE_SIGN_STYLE = Automatic;
 				DEVELOPMENT_TEAM = QWXF6GB4AV;
 				FRAMEWORK_SEARCH_PATHS = (
 					"$(inherited)",
@@ -1737,15 +1697,9 @@
 					"$(inherited)",
 					"@executable_path/Frameworks",
 				);
-				MARKETING_VERSION = 2.0;
 				OTHER_SWIFT_FLAGS = "$(inherited) -DSEC1 -DWIFI";
-<<<<<<< HEAD
 				PRODUCT_BUNDLE_IDENTIFIER = com.espressif.avs.provisioning.ble;
-=======
-				PRODUCT_BUNDLE_IDENTIFIER = com.espressif.provbleavs;
->>>>>>> 3bf859ba
-				PRODUCT_NAME = "$(TARGET_NAME)";
-				PROVISIONING_PROFILE_SPECIFIER = "";
+				PRODUCT_NAME = "$(TARGET_NAME)";
 				SWIFT_OBJC_BRIDGING_HEADER = "EspressifProvision/EspressifProvision-Bridging-Header.h";
 				SWIFT_OPTIMIZATION_LEVEL = "-Onone";
 				SWIFT_VERSION = 5.0;
@@ -1861,9 +1815,7 @@
 			buildSettings = {
 				ASSETCATALOG_COMPILER_APPICON_NAME = AppIcon;
 				CLANG_ENABLE_MODULES = YES;
-				CODE_SIGN_IDENTITY = "iPhone Developer";
-				CODE_SIGN_STYLE = Automatic;
-				CURRENT_PROJECT_VERSION = 1;
+				CODE_SIGN_STYLE = Automatic;
 				DEVELOPMENT_TEAM = QWXF6GB4AV;
 				FRAMEWORK_SEARCH_PATHS = (
 					"$(inherited)",
@@ -1875,15 +1827,9 @@
 					"$(inherited)",
 					"@executable_path/Frameworks",
 				);
-				MARKETING_VERSION = 2.0;
 				OTHER_SWIFT_FLAGS = "$(inherited) -DSEC0 -DBLE -DAVS";
-<<<<<<< HEAD
 				PRODUCT_BUNDLE_IDENTIFIER = com.espressif.avs.provisioning.ble;
-=======
-				PRODUCT_BUNDLE_IDENTIFIER = com.espressif.provbleavs;
->>>>>>> 3bf859ba
-				PRODUCT_NAME = "$(TARGET_NAME)";
-				PROVISIONING_PROFILE_SPECIFIER = "";
+				PRODUCT_NAME = "$(TARGET_NAME)";
 				SWIFT_OBJC_BRIDGING_HEADER = "EspressifProvision/EspressifProvision-Bridging-Header.h";
 				SWIFT_OPTIMIZATION_LEVEL = "-Onone";
 				SWIFT_VERSION = 5.0;
@@ -1999,9 +1945,7 @@
 			buildSettings = {
 				ASSETCATALOG_COMPILER_APPICON_NAME = AppIcon;
 				CLANG_ENABLE_MODULES = YES;
-				CODE_SIGN_IDENTITY = "iPhone Developer";
-				CODE_SIGN_STYLE = Automatic;
-				CURRENT_PROJECT_VERSION = 1;
+				CODE_SIGN_STYLE = Automatic;
 				DEVELOPMENT_TEAM = QWXF6GB4AV;
 				FRAMEWORK_SEARCH_PATHS = (
 					"$(inherited)",
@@ -2013,15 +1957,9 @@
 					"$(inherited)",
 					"@executable_path/Frameworks",
 				);
-				MARKETING_VERSION = 2.0;
 				OTHER_SWIFT_FLAGS = "$(inherited) -DSEC0 -DBLE";
-<<<<<<< HEAD
 				PRODUCT_BUNDLE_IDENTIFIER = com.espressif.avs.provisioning.ble;
-=======
-				PRODUCT_BUNDLE_IDENTIFIER = com.espressif.provbleavs;
->>>>>>> 3bf859ba
-				PRODUCT_NAME = "$(TARGET_NAME)";
-				PROVISIONING_PROFILE_SPECIFIER = "";
+				PRODUCT_NAME = "$(TARGET_NAME)";
 				SWIFT_OBJC_BRIDGING_HEADER = "EspressifProvision/EspressifProvision-Bridging-Header.h";
 				SWIFT_OPTIMIZATION_LEVEL = "-Onone";
 				SWIFT_VERSION = 5.0;
@@ -2137,9 +2075,7 @@
 			buildSettings = {
 				ASSETCATALOG_COMPILER_APPICON_NAME = AppIcon;
 				CLANG_ENABLE_MODULES = YES;
-				CODE_SIGN_IDENTITY = "iPhone Developer";
-				CODE_SIGN_STYLE = Automatic;
-				CURRENT_PROJECT_VERSION = 1;
+				CODE_SIGN_STYLE = Automatic;
 				DEVELOPMENT_TEAM = QWXF6GB4AV;
 				FRAMEWORK_SEARCH_PATHS = (
 					"$(inherited)",
@@ -2151,15 +2087,9 @@
 					"$(inherited)",
 					"@executable_path/Frameworks",
 				);
-				MARKETING_VERSION = 2.0;
 				OTHER_SWIFT_FLAGS = "$(inherited) -DAVS -DSEC1 -DBLE";
-<<<<<<< HEAD
 				PRODUCT_BUNDLE_IDENTIFIER = com.espressif.avs.provisioning.ble;
-=======
-				PRODUCT_BUNDLE_IDENTIFIER = com.espressif.provbleavs;
->>>>>>> 3bf859ba
-				PRODUCT_NAME = "$(TARGET_NAME)";
-				PROVISIONING_PROFILE_SPECIFIER = "";
+				PRODUCT_NAME = "$(TARGET_NAME)";
 				SWIFT_OBJC_BRIDGING_HEADER = "EspressifProvision/EspressifProvision-Bridging-Header.h";
 				SWIFT_OPTIMIZATION_LEVEL = "-Onone";
 				SWIFT_VERSION = 5.0;
@@ -2277,7 +2207,6 @@
 				CLANG_ENABLE_MODULES = YES;
 				CODE_SIGN_IDENTITY = "iPhone Developer";
 				CODE_SIGN_STYLE = Automatic;
-				CURRENT_PROJECT_VERSION = 1;
 				DEVELOPMENT_TEAM = QWXF6GB4AV;
 				FRAMEWORK_SEARCH_PATHS = (
 					"$(inherited)",
@@ -2289,13 +2218,8 @@
 					"$(inherited)",
 					"@executable_path/Frameworks",
 				);
-				MARKETING_VERSION = 2.0;
 				OTHER_SWIFT_FLAGS = "$(inherited) -DSEC1 -DBLE";
-<<<<<<< HEAD
 				PRODUCT_BUNDLE_IDENTIFIER = com.espressif.avs.provisioning.ble;
-=======
-				PRODUCT_BUNDLE_IDENTIFIER = com.espressif.provbleavs;
->>>>>>> 3bf859ba
 				PRODUCT_NAME = "$(TARGET_NAME)";
 				PROVISIONING_PROFILE_SPECIFIER = "";
 				SWIFT_OBJC_BRIDGING_HEADER = "EspressifProvision/EspressifProvision-Bridging-Header.h";
@@ -2414,9 +2338,7 @@
 			buildSettings = {
 				ASSETCATALOG_COMPILER_APPICON_NAME = AppIcon;
 				CLANG_ENABLE_MODULES = YES;
-				CODE_SIGN_IDENTITY = "iPhone Developer";
-				CODE_SIGN_STYLE = Automatic;
-				CURRENT_PROJECT_VERSION = 1;
+				CODE_SIGN_STYLE = Automatic;
 				DEVELOPMENT_TEAM = QWXF6GB4AV;
 				FRAMEWORK_SEARCH_PATHS = (
 					"$(inherited)",
@@ -2430,11 +2352,9 @@
 					"$(inherited)",
 					"@executable_path/Frameworks",
 				);
-				MARKETING_VERSION = 2.0;
 				OTHER_SWIFT_FLAGS = "$(inherited) -DAVS -DSEC1 -DBLE";
-				PRODUCT_BUNDLE_IDENTIFIER = com.espressif.provbleavs;
-				PRODUCT_NAME = "$(TARGET_NAME)";
-				PROVISIONING_PROFILE_SPECIFIER = "";
+				PRODUCT_BUNDLE_IDENTIFIER = com.espressif.intprovbleavs;
+				PRODUCT_NAME = "$(TARGET_NAME)";
 				SWIFT_OBJC_BRIDGING_HEADER = "EspressifProvision/EspressifProvision-Bridging-Header.h";
 				SWIFT_OPTIMIZATION_LEVEL = "-O";
 				SWIFT_VERSION = 5.0;
