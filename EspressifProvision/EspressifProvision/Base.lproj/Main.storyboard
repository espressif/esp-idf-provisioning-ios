--- conflicted
+++ resolved
@@ -182,21 +182,13 @@
                                             <autoresizingMask key="autoresizingMask"/>
                                             <subviews>
                                                 <label opaque="NO" userInteractionEnabled="NO" contentMode="left" horizontalHuggingPriority="251" verticalHuggingPriority="251" text="Label" textAlignment="natural" lineBreakMode="tailTruncation" baselineAdjustment="alignBaselines" adjustsFontSizeToFit="NO" translatesAutoresizingMaskIntoConstraints="NO" id="670-DZ-eiW">
-<<<<<<< HEAD
-                                                    <rect key="frame" x="15" y="19.5" width="42" height="21"/>
-=======
                                                     <rect key="frame" x="15" y="19.5" width="663" height="21"/>
->>>>>>> f7493167
                                                     <fontDescription key="fontDescription" type="system" pointSize="17"/>
                                                     <nil key="textColor"/>
                                                     <nil key="highlightedColor"/>
                                                 </label>
                                                 <imageView clipsSubviews="YES" userInteractionEnabled="NO" contentMode="scaleAspectFit" horizontalHuggingPriority="251" verticalHuggingPriority="251" image="wifi_symbol_weak" translatesAutoresizingMaskIntoConstraints="NO" id="fPb-NJ-4le">
-<<<<<<< HEAD
-                                                    <rect key="frame" x="305" y="13" width="45" height="33.5"/>
-=======
                                                     <rect key="frame" x="698" y="13" width="45" height="33.5"/>
->>>>>>> f7493167
                                                     <constraints>
                                                         <constraint firstAttribute="width" constant="45" id="OQc-Ym-vD3"/>
                                                         <constraint firstAttribute="width" secondItem="fPb-NJ-4le" secondAttribute="height" multiplier="4:3" id="yIJ-5m-G4g"/>
@@ -204,10 +196,7 @@
                                                 </imageView>
                                             </subviews>
                                             <constraints>
-<<<<<<< HEAD
-=======
                                                 <constraint firstItem="fPb-NJ-4le" firstAttribute="leading" secondItem="670-DZ-eiW" secondAttribute="trailing" constant="20" id="5dS-46-Mho"/>
->>>>>>> f7493167
                                                 <constraint firstItem="fPb-NJ-4le" firstAttribute="centerY" secondItem="19T-oW-WYe" secondAttribute="centerY" id="LE8-Os-WCM"/>
                                                 <constraint firstItem="670-DZ-eiW" firstAttribute="centerY" secondItem="19T-oW-WYe" secondAttribute="centerY" id="XXJ-bX-bcE"/>
                                                 <constraint firstAttribute="trailing" secondItem="fPb-NJ-4le" secondAttribute="trailing" constant="25" id="otE-D5-CER"/>
